#!/usr/bin/env python

# -*- coding: utf-8 -*-

# Copyright (c) 2014 Abhay Devasthale

# Author(s):

#   Abhay Devasthale <abhay.devasthale@smhi.se>

# This program is free software: you can redistribute it and/or modify
# it under the terms of the GNU General Public License as published by
# the Free Software Foundation, either version 3 of the License, or
# (at your option) any later version.

# This program is distributed in the hope that it will be useful,
# but WITHOUT ANY WARRANTY; without even the implied warranty of
# MERCHANTABILITY or FITNESS FOR A PARTICULAR PURPOSE.  See the
# GNU General Public License for more details.

# You should have received a copy of the GNU General Public License
# along with this program.  If not, see <http://www.gnu.org/licenses/>.


from __future__ import print_function, division
import numpy as np
import sys
MISSING_DATA = -32001


# calibrates solar channels of AVHRR


def calibrate_solar(counts, year, jday, spacecraft_id, channel3_switch, corr, number_of_data_records):

    # setting up calibration coefficients

    if spacecraft_id == 4:
                     # /*noaa-15*/
        Cs1 = 500.0
        Cs2 = 500.0
        Cs3 = 500.0
        Cdark1 = 39.0
        Cdark2 = 40.0
        Cdark3 = 39.0
        al1 = 0.0605
        bl1 = 0.447
        cl1 = -0.060
        ah1 = 0.1815
        bh1 = 0.447
        ch1 = -0.060
        al2 = 0.0675
        bl2 = 0.035
        cl2 = 0.007
        ah2 = 0.2025
        bh2 = 0.035
        ch2 = 0.007
        al3 = 0.0275
        bl3 = 0.00
        cl3 = 0.00
        ah3 = 0.1846
        bh3 = 0.00
        ch3 = 0.00
        Ldate = 1998.3641
    elif spacecraft_id == 2:
        # /*noaa-16*/
        Cs1 = 498.96
        Cs2 = 500.17
        Cs3 = 499.43
        Cdark1 = 39.3
        Cdark2 = 38.9
        Cdark3 = 38.4
        al1 = 0.0560
        bl1 = 0.306
        cl1 = 0.025
        ah1 = 0.1680
        bh1 = 0.306
        ch1 = 0.025
        al2 = 0.0580
        bl2 = 0.586
        cl2 = 0.036
        ah2 = 0.1740
        bh2 = 0.586
        ch2 = 0.036
        al3 = 0.0288
        bl3 = -0.81
        cl3 = 0.00
        ah3 = 0.2013
        bh3 = -0.81
        ch3 = 0.00
        Ldate = 2000.7228
    elif spacecraft_id == 6:
        # /*noaa-17*/
        Cs1 = 501.12
        Cs2 = 500.73
        Cs3 = 501.37
        Cdark1 = 39.99
        Cdark2 = 39.09
        Cdark3 = 42.09
        al1 = 0.0575
        bl1 = 1.707
        cl1 = -0.151
        ah1 = 0.1725
        bh1 = 1.707
        ch1 = -0.151
        al2 = 0.0650
        bl2 = 3.117
        cl2 = -0.265
        ah2 = 0.1950
        bh2 = 3.117
        ch2 = -0.265
        al3 = 0.0308
        bl3 = 4.06
        cl3 = -0.37
        ah3 = 0.2153
        bh3 = 4.06
        ch3 = -0.37
        Ldate = 2002.47912
    elif spacecraft_id == 7:
        # /*noaa-18*/
        Cs1 = 500.54
        Cs2 = 500.40
        Cs3 = 500.56
        Cdark1 = 39.44
        Cdark2 = 39.40
        Cdark3 = 37.51
        al1 = 0.0555
        bl1 = 3.068
        cl1 = -0.443
        ah1 = 0.1665
        bh1 = 3.068
        ch1 = -0.443
        al2 = 0.0595
        bl2 = 4.541
        cl2 = -0.611
        ah2 = 0.1785
        bh2 = 4.541
        ch2 = -0.611
        al3 = 0.0262
        bl3 = 0.00
        cl3 = 0.00
        ah3 = 0.1849
        bh3 = 0.00
        ch3 = 0.00
        Ldate = 2005.18891
    elif spacecraft_id == 8:
        # /*noaa-19*/
        Cs1 = 496.43
        Cs2 = 500.37
        Cs3 = 496.11
        Cdark1 = 38.8
        Cdark2 = 39.00
        Cdark3 = 39.4
        al1 = 0.0560
        bl1 = -5.985
        cl1 = -8.687
        ah1 = 0.1680
        bh1 = -5.985
        ch1 = -8.687
        al2 = 0.0585
        bl2 = 2.263
        cl2 = 0.748
        ah2 = 0.1755
        bh2 = 2.263
        ch2 = 0.748
        al3 = 0.0272
        bl3 = 0.00
        cl3 = 0.00
        ah3 = 0.1880
        bh3 = 0.00
        ch3 = 0.00
        Ldate = 2009.096
    elif spacecraft_id == 12:
        # /*metop-02*/
        Cs1 = 501.0
        Cs2 = 500.00
        Cs3 = 502.00
        Cdark1 = 40.43
        Cdark2 = 39.75
        Cdark3 = 41.80
        al1 = 0.0555
        bl1 = 1.797
        cl1 = -0.352
        ah1 = 0.1665
        bh1 = 1.797
        ch1 = -0.352
        al2 = 0.0635
        bl2 = 2.149
        cl2 = -0.225
        ah2 = 0.1905
        bh2 = 2.149
        ch2 = -0.225
        al3 = 0.0310
        bl3 = 4.11
        cl3 = 0.00
        ah3 = 0.2170
        bh3 = 4.11
        ch3 = 0.00
        Ldate = 2006.77
        # metop-01 is missing here. But as this code is never called, I do
        # not add it for now. /Sara Hornquist 2015-01-07
    else:
        print("wrong satellite id - exit")
        sys.exit(0)

    print('year, jday, spacecraft-id, launch date - ', year, jday, spacecraft_id, Ldate)

    t = (year + jday / 365.0) - Ldate

    # channel 1
    stl = 0.0
    sth = 0.0
    cindex = 0
    raw_counts = 0
    raw_counts = counts[:, 0::5]
    stl = (al1 * (100.0 + bl1 * t + cl1 * t * t)) / 100.0
    sth = (ah1 * (100.0 + bh1 * t + ch1 * t * t)) / 100.0
    r1 = (raw_counts - Cdark1) * stl
    cindex = np.where(raw_counts > Cs1)
    r1[cindex] = (Cs1 - Cdark1) * stl + (raw_counts[cindex] - Cs1) * sth
    r1 = r1 * corr

    # channel 2
    stl = 0.0
    sth = 0.0
    cindex = 0
    raw_counts = 0
    raw_counts = counts[:, 1::5]
    stl = (al2 * (100.0 + bl2 * t + cl2 * t * t)) / 100.0
    sth = (ah2 * (100.0 + bh2 * t + ch2 * t * t)) / 100.0
    r2 = (raw_counts - Cdark2) * stl
    cindex = np.where(raw_counts > Cs2)
    r2[cindex] = (Cs2 - Cdark2) * stl + (raw_counts[cindex] - Cs2) * sth
    r2 = r2 * corr

    # channel 3a (named as channel 6 in the output HDF5 file)
    iswitch = 0
    iswitch = np.where(channel3_switch == 1)
    r3 = np.ones((number_of_data_records, raw_counts.shape[1])) * MISSING_DATA

    if np.size(iswitch) > 0:
        stl = 0.0
        sth = 0.0
        cindex = 0
        raw_counts = 0
        raw_counts = counts[:, 2::5]
        stl = (al3 * (100.0 + bl3 * t + cl3 * t * t)) / 100.0
        sth = (ah3 * (100.0 + bh3 * t + ch3 * t * t)) / 100.0
        r3 = (raw_counts - Cdark3) * stl
        cindex = np.where(raw_counts > Cs3)
        r3[cindex] = (Cs3 - Cdark3) * stl + (raw_counts[cindex] - Cs3) * sth
        r3 = r3 * corr
        iswitch = 0
        iswitch = np.where(channel3_switch == 0)
        r3[iswitch, :] = MISSING_DATA
        iswitch = 0
        iswitch = np.where(channel3_switch == 2)
        r3[iswitch, :] = MISSING_DATA
    else:
        r3[:, :] = MISSING_DATA

    return r1, r2, r3


# calibrates thermal channels of AVHRR


def calibrate_thermal(raw_counts, prt, ict, space, number_of_data_records, spacecraft_id, channel, line_numbers):

    if spacecraft_id == 4:
                     # /*noaa-15*/
        d10 = 276.60157
        d11 = 0.051045
        d12 = 1.36328E-06
        d13 = 0.0
        d14 = 0.0
        d20 = 276.62531
        d21 = 0.050909
        d22 = 1.47266E-06
        d23 = 0.0
        d24 = 0.0
        d30 = 276.67413
        d31 = 0.050907
        d32 = 1.47656E-06
        d33 = 0.0
        d34 = 0.0
        d40 = 276.59258
        d41 = 0.050966
        d42 = 1.47656E-06
        d43 = 0.0
        d44 = 0.0
        if channel == 3:
            cWavenumber = 2695.9743
            A = 1.624481
            B = 1.0 / 1.001989
            Ns = 0.0
            b0 = 0.0
            b1 = 0.0
            b2 = 0.0
        elif channel == 4:
            cWavenumber = 925.4075
            A = 0.338243
            B = 1.0 / 1.001283
            Ns = -4.50
            b0 = 4.76
            b1 = -0.0932
            b2 = 0.0004524
        elif channel == 5:
            cWavenumber = 839.8979
            A = 0.304856
            B = 1.0 / 1.000977
            Ns = -3.61
            b0 = 3.83
            b1 = -0.0659
            b2 = 0.0002811

    elif spacecraft_id == 2:
                     # /*noaa-16*/
        d10 = 276.355
        d11 = 5.562E-02
        d12 = -1.590E-05
        d13 = 2.486E-08
        d14 = -1.199E-11
        d20 = 276.142
        d21 = 5.605E-02
        d22 = -1.707E-05
        d23 = 2.595E-08
        d24 = -1.224E-11
        d30 = 275.996
        d31 = 5.486E-02
        d32 = -1.223E-05
        d33 = 1.862E-08
        d34 = -0.853E-11
        d40 = 276.132
        d41 = 5.494E-02
        d42 = -1.344E-05
        d43 = 2.112E-08
        d44 = -1.001E-11
        if channel == 3:
            cWavenumber = 2681.2540
            A = 1.6774586
            B = 1.0 / 1.0017316
            Ns = 0.0
            b0 = 0.0
            b1 = 0.0
            b2 = 0.0
        elif channel == 4:
            cWavenumber = 922.34790
            A = 0.55636216
            B = 1.0 / 1.0014921
            Ns = -2.467
            b0 = 2.96
            b1 = -0.05411
            b2 = 0.00024532
        elif channel == 5:
            cWavenumber = 834.61814
            A = 0.41430789
            B = 1.0 / 1.0012166
            Ns = -2.009
            b0 = 2.25
            b1 = -0.03665
            b2 = 0.00014854

    elif spacecraft_id == 6:
                     # /*noaa-17*/
        d10 = 276.628
        d11 = 0.05098
        d12 = 1.371E-06
        d13 = 0.0
        d14 = 0.0
        d20 = 276.538
        d21 = 0.05098
        d22 = 1.371E-06
        d23 = 0.0
        d24 = 0.0
        d30 = 276.761
        d31 = 0.05097
        d32 = 1.369E-06
        d33 = 0.0
        d34 = 0.0
        d40 = 276.660
        d41 = 0.05100
        d42 = 1.348E-06
        d43 = 0.0
        d44 = 0.0
        if channel == 3:
            cWavenumber = 2669.1414
            A = 1.70002941
            B = 1.0 / 1.0026724
            Ns = 0.0
            b0 = 0.0
            b1 = 0.0
            b2 = 0.0
        elif channel == 4:
            cWavenumber = 928.29959
            A = 0.56634758
            B = 1.0 / 1.0015205
            Ns = -8.55
            b0 = 8.22
            b1 = -0.15795
            b2 = 0.00075579
        elif channel == 5:
            cWavenumber = 840.20289
            A = 0.37264803
            B = 1.0 / 1.0010841
            Ns = -3.97
            b0 = 4.31
            b1 = -0.07318
            b2 = 0.00030976

    elif spacecraft_id == 7:
                     # /*noaa-18*/
        d10 = 276.601
        d11 = 0.05090
        d12 = 1.657E-06
        d13 = 0.0
        d14 = 0.0
        d20 = 276.683
        d21 = 0.05101
        d22 = 1.482E-06
        d23 = 0.0
        d24 = 0.0
        d30 = 276.565
        d31 = 0.05117
        d32 = 1.313E-06
        d33 = 0.0
        d34 = 0.0
        d40 = 276.615
        d41 = 0.05103
        d42 = 1.484E-06
        d43 = 0.0
        d44 = 0.0
        if channel == 3:
            cWavenumber = 2660.6468
            A = 1.7222650
            B = 1.0 / 1.0028633
            Ns = 0.0
            b0 = 0.0
            b1 = 0.0
            b2 = 0.0
        elif channel == 4:
            cWavenumber = 928.73452
            A = 0.54696239
            B = 1.0 / 1.0014581
            Ns = -5.53
            b0 = 5.82
            b1 = -0.11069
            b2 = 0.00052337
        elif channel == 5:
            cWavenumber = 834.08306
            A = 0.39938376
            B = 1.0 / 1.0011724
            Ns = -2.22
            b0 = 2.67
            b1 = -0.04360
            b2 = 0.00017715

    elif spacecraft_id == 8:
                     # /*noaa-19*/
        d10 = 276.6067
        d11 = 0.051111
        d12 = 1.405783E-06
        d13 = 0.0
        d14 = 0.0
        d20 = 276.6119
        d21 = 0.051090
        d22 = 1.496037E-06
        d23 = 0.0
        d24 = 0.0
        d30 = 276.6311
        d31 = 0.051033
        d32 = 1.496990E-06
        d33 = 0.0
        d34 = 0.0
        d40 = 276.6268
        d41 = 0.051058
        d42 = 1.493110E-06
        d43 = 0.0
        d44 = 0.0
        if channel == 3:
            cWavenumber = 2670.2425
            A = 1.6863857
            B = 1.0 / 1.0025955
            Ns = 0.0
            b0 = 0.0
            b1 = 0.0
            b2 = 0.0
        elif channel == 4:
            cWavenumber = 927.92374
            A = 0.39419031
            B = 1.0 / 1.0013299
            Ns = -5.49
            b0 = 5.70
            b1 = -0.11187
            b2 = 0.00054668
        elif channel == 5:
            cWavenumber = 831.28619
            A = 0.26364620
            B = 1.0 / 1.0009546
            Ns = -3.39
            b0 = 3.58
            b1 = -0.05991
            b2 = 0.00024985

    elif spacecraft_id == 12:
                     # /*metop-02*/
        d10 = 276.6194
        d11 = 0.050919
        d12 = 1.471e-06
        d13 = 0.0
        d14 = 0.0
        d20 = 276.6511
        d21 = 0.050892
        d22 = 1.489e-06
        d23 = 0.0
        d24 = 0.0
        d30 = 276.6597
        d31 = 0.050845
        d32 = 1.521e-06
        d33 = 0.0
        d34 = 0.0
        d40 = 276.3685
        d41 = 0.050992
        d42 = 1.482e-06
        d43 = 0.0
        d44 = 0.0
        if channel == 3:
            cWavenumber = 2687.0392
            A = 2.0653147
            B = 1.0 / 1.0034418
            Ns = 0.0
            b0 = 0.0
            b1 = 0.0
            b2 = 0.0
        elif channel == 4:
            cWavenumber = 927.27630
            A = 0.56503332
            B = 1.0 / 1.0015090
            Ns = -4.98
            b0 = 5.44
            b1 = -0.10152
            b2 = 0.00046964
        elif channel == 5:
            cWavenumber = 837.80762
            A = 0.38472766
            B = 1.0 / 1.0011264
            Ns = -3.40
            b0 = 3.84
            b1 = -0.06249
            b2 = 0.00025239

    else:
        print("wrong satellite id - exit")
        sys.exit(0)

    # adjustment and preparation for calculating four PRT temperatures

    izeros = np.where(prt <= 50)
    izeros = izeros[0]

    inonzeros = np.where(prt > 50)
    inonzeros = inonzeros[0]

    offset = 0

    for i, prt_val in enumerate(prt):
        if prt_val < 0:
            offset = i
        break

    iprt = (line_numbers - 1 - offset) % 5

<<<<<<< HEAD
    tprt = np.zeros(number_of_data_records, dtype=np.float)
=======
    tprt = np.zeros(number_of_data_records, dtype=np.float64)
>>>>>>> 174c75f2
    iones = np.where(iprt == 1)
    itwos = np.where(iprt == 2)
    ithrees = np.where(iprt == 3)
    ifours = np.where(iprt == 4)
    prt = prt.astype(np.float64)

    tprt[iones] = d10 + d11 * prt[iones] + d12 * prt[iones] * prt[iones] + d13 * prt[iones] * \
        prt[iones] * prt[iones] + d14 * prt[iones] * \
        prt[iones] * prt[iones] * prt[iones]
    tprt[itwos] = d20 + d21 * prt[itwos] + d22 * prt[itwos] * prt[itwos] + d23 * prt[itwos] * \
        prt[itwos] * prt[itwos] + d24 * prt[itwos] * \
        prt[itwos] * prt[itwos] * prt[itwos]
    tprt[ithrees] = d30 + d31 * prt[ithrees] + d32 * prt[ithrees] * prt[ithrees] + d33 * prt[ithrees] * \
        prt[ithrees] * prt[ithrees] + d34 * prt[ithrees] * \
        prt[ithrees] * prt[ithrees] * prt[ithrees]
    tprt[ifours] = d40 + d41 * prt[ifours] + d42 * prt[ifours] * prt[ifours] + d43 * prt[ifours] * \
        prt[ifours] * prt[ifours] + d44 * prt[ifours] * \
        prt[ifours] * prt[ifours] * prt[ifours]

    utprt = tprt
    izeros = np.where(iprt == 0)
    izeros = izeros[0]

    inonzeros = np.where(iprt > 0)
    inonzeros = inonzeros[0]
    temp_prt = np.interp(izeros, inonzeros, tprt[inonzeros])
    tprt[izeros] = temp_prt

    # convolving and smoothing PRT, ICT and SPACE values

    if number_of_data_records > 51:
        window = 51
        # note that the window size has to be an odd number and greater than 2
    else:
        window = 3

    weighting_function = np.ones((window)) / window
    tprt_convolved = np.convolve(tprt, weighting_function, 'same')
    ict_convolved = np.convolve(ict, weighting_function, 'same')
    space_convolved = np.convolve(space, weighting_function, 'same')
    tprt_convolved[0:(window - 1) // 2] = tprt_convolved[(window - 1) // 2]
    ict_convolved[0:(window - 1) // 2] = ict_convolved[(window - 1) // 2]
    space_convolved[0:(window - 1) // 2] = space_convolved[(window - 1) // 2]
    tprt_convolved[-(window - 1) // 2:] = tprt_convolved[-((window + 1) // 2)]
    ict_convolved[-(window - 1) // 2:] = ict_convolved[-((window + 1) // 2)]
    space_convolved[-(window - 1) // 2:] = space_convolved[-((window + 1) // 2)]

    new_tprt = np.transpose(np.tile(tprt_convolved, (raw_counts.shape[1], 1)))
    new_ict = np.transpose(np.tile(ict_convolved, (raw_counts.shape[1], 1)))
    new_space = np.transpose(
        np.tile(space_convolved, (raw_counts.shape[1], 1)))

    # calibrating thermal channel

    tBB = new_tprt
    tsBB = A + B * tBB
    nBB = (1.1910427 * 0.000010) * cWavenumber * cWavenumber * cWavenumber
    nBB = nBB / (np.exp((1.4387752 * cWavenumber) / tsBB) - 1.0)

    Nlin = Ns + \
        (((nBB - Ns) * (new_space - raw_counts)) / (new_space - new_ict))
    Ncor = b0 + b1 * Nlin + b2 * Nlin * Nlin
    Ne = Nlin + Ncor
    tsE = 1.4387752 * cWavenumber
    tsE = tsE / \
        np.log(
            1.0 + ((1.1910427 * 0.000010 * cWavenumber * cWavenumber * cWavenumber) / Ne))
    bt = (tsE - A) / B

    return bt<|MERGE_RESOLUTION|>--- conflicted
+++ resolved
@@ -570,11 +570,9 @@
 
     iprt = (line_numbers - 1 - offset) % 5
 
-<<<<<<< HEAD
-    tprt = np.zeros(number_of_data_records, dtype=np.float)
-=======
+
     tprt = np.zeros(number_of_data_records, dtype=np.float64)
->>>>>>> 174c75f2
+
     iones = np.where(iprt == 1)
     itwos = np.where(iprt == 2)
     ithrees = np.where(iprt == 3)
