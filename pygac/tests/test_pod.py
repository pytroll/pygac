--- conflicted
+++ resolved
@@ -313,31 +313,19 @@
     def test__truncate_padding_record_even_correct(self):
         """Test that truncate_padding_record is correctly dropping end padding"""
         reader = self.reader
-<<<<<<< HEAD
         # Even number of scans, correct file length
         reader.head = {"number_of_scans": 65534}
         buffer = reader._truncate_padding_record(bytes(65534*3220))
         self.assertEqual(len(buffer), 65534*3220)
-=======
-        reader.head = {"number_of_scans": 10}
-        buffer = reader._truncate_padding_record(bytes(10*3220))
-        self.assertEqual(len(buffer), 10*3220)
->>>>>>> 72de1e40
 
 
     def test__truncate_padding_record_odd_correct(self):
         """Test that truncate_padding_record is correctly dropping end padding"""
         reader = self.reader
         # Odd number of scans, correct file length (should truncate)
-<<<<<<< HEAD
         reader.head = {"number_of_scans": 65533}
         buffer = reader._truncate_padding_record(bytes(65534*3220))
         self.assertEqual(len(buffer), 65533*3220)
-=======
-        reader.head = {"number_of_scans": 9}
-        buffer = reader._truncate_padding_record(bytes(10*3220))
-        self.assertEqual(len(buffer), 9*3220)
->>>>>>> 72de1e40
 
 
     def test__truncate_padding_record_odd_nopadding(self):
@@ -345,40 +333,22 @@
         reader = self.reader
         # Odd number of scans, padding record is missing
         with self.assertWarnsRegex(RuntimeWarning, "incomplete physical record"):
-<<<<<<< HEAD
             reader.head = {"number_of_scans": 65533}
             buffer = reader._truncate_padding_record(bytes(65533*3220))
             self.assertEqual(len(buffer), 65533*3220)
-=======
-            reader.head = {"number_of_scans": 9}
-            buffer = reader._truncate_padding_record(bytes(9*3220))
-            self.assertEqual(len(buffer), 9*3220)
->>>>>>> 72de1e40
 
     def test__truncate_padding_record_shortfile(self):
         """Test that truncate_padding_record is correctly dropping end padding"""
         reader = self.reader
         # File is too short (should do nothing)
-<<<<<<< HEAD
         reader.head = {"number_of_scans": 65533}
         buffer = reader._truncate_padding_record(bytes(65532*3220))
         self.assertEqual(len(buffer), 65532*3220)
-=======
-        reader.head = {"number_of_scans": 9}
-        buffer = reader._truncate_padding_record(bytes(8*3220))
-        self.assertEqual(len(buffer), 8*3220)
->>>>>>> 72de1e40
 
     def test__truncate_padding_record_longfile(self):
         """Test that truncate_padding_record is correctly dropping end padding"""
         reader = self.reader
         # File is too long (should do nothing)
-<<<<<<< HEAD
         reader.head = {"number_of_scans": 65533}
         buffer = reader._truncate_padding_record(bytes(65535*3220))
-        self.assertEqual(len(buffer), 65535*3220)
-=======
-        reader.head = {"number_of_scans": 9}
-        buffer = reader._truncate_padding_record(bytes(12*3220))
-        self.assertEqual(len(buffer), 12*3220)
->>>>>>> 72de1e40
+        self.assertEqual(len(buffer), 65535*3220)