--- conflicted
+++ resolved
@@ -72,13 +72,7 @@
     with open(filename,"r") as fp:
         csv_reader = csv.reader(fp,delimiter=",")
         header = next(csv_reader)
-<<<<<<< HEAD
     units = header[7]
-    
-=======
-    units = header[6]
-
->>>>>>> 7203701d
     #
     # Get time to search stored values if needed
     # Convert to np.datetime64
@@ -156,13 +150,8 @@
                                    uict=da9,total_space_counts=da10,
                                    total_ict_counts=da11),
                     attrs={"spacecraft_name":"noaa16"})
-<<<<<<< HEAD
     
     return ds,mask,bad_data
-=======
-
-    return ds,mask
->>>>>>> 7203701d
 
 #
 # Input data from real GAC orbit with two solar peaks detected.
@@ -562,11 +551,4 @@
         #
         # Flags
         #
-<<<<<<< HEAD
-        np.testing.assert_allclose(irdata['uncert_flags'].values[:],flags[:])
-
-        for i in range(len(flags)):
-            print(i,flags[i],irdata['uncert_flags'].values[:])
-=======
-        np.testing.assert_allclose(irdata["uncert_flags"].values[:],flags[:])
->>>>>>> 7203701d
+        np.testing.assert_allclose(irdata["uncert_flags"].values[:],flags[:])