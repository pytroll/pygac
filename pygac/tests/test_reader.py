--- conflicted
+++ resolved
@@ -31,6 +31,7 @@
 import numpy as np
 import numpy.testing
 from pygac.gac_reader import GACReader, ReaderError
+from pygac.configuration import get_config
 
 
 class TestGacReader(unittest.TestCase):
@@ -411,7 +412,6 @@
 
     def test_get_tle_file(self):
         """Test get_tle_file."""
-<<<<<<< HEAD
         # Use TLE name/dir from config file
         class MockConfigParser(object):
             def get(self, section, option, **kwargs):
@@ -424,8 +424,6 @@
         self.assertEqual(tle_file, 'path/to/TLEs/tle_file.txt')
 
         # Use TLE name/dir from reader instanciation
-=======
->>>>>>> b4a97317
         self.reader.tle_dir = '/tle/dir'
         self.reader.tle_name = 'tle_%(satname)s.txt'
         self.reader.spacecraft_name = 'ISS'
