--- conflicted
+++ resolved
@@ -35,24 +35,14 @@
 
 """
 
-import datetime
-import logging
-
 import numpy as np
-<<<<<<< HEAD
-
-import pygac.geotiepoints as gtp
-from pygac import gac_io
-from pygac.gac_reader import GACReader
-
-=======
 from pygac.gac_reader import GACReader, inherit_doc
 import pygac.geotiepoints as gtp
 from .correct_tsm_issue import TSM_AFFECTED_INTERVALS_POD
 import datetime
 from pygac import gac_io
+
 import logging
->>>>>>> 55d21073
 LOG = logging.getLogger(__name__)
 
 # common header
@@ -218,8 +208,7 @@
             head = np.fromfile(fd_, dtype=header0, count=1)[0]
             year, jday, _ = self.decode_timestamps(head["start_time"])
 
-            start_date = (datetime.date(year, 1, 1) +
-                          datetime.timedelta(days=int(jday) - 1))
+            start_date = (datetime.date(year,1,1) + datetime.timedelta(days=jday - 1))
 
             if start_date < datetime.date(1992, 9, 8):
                 header = header1
@@ -230,29 +219,10 @@
 
         with open(filename) as fd_:
             self.head = np.fromfile(fd_, dtype=header, count=1)[0]
-<<<<<<< HEAD
-            scans = np.fromfile(fd_,
-                                dtype=scanline,
-                                count=self.head["number_of_scans"])
-
-        # cleaning up the data
-        min_scanline_number = np.amin(
-            np.absolute(scans["scan_line_number"][:]))
-        if scans["scan_line_number"][0] == scans["scan_line_number"][-1] + 1:
-            while scans["scan_line_number"][0] != min_scanline_number:
-                scans = np.roll(scans, -1)
-        else:
-            while scans["scan_line_number"][0] != min_scanline_number:
-                scans = scans[1:]
-
-        self.scans = scans[scans["scan_line_number"] != 0]
-
-=======
             self.scans = np.fromfile(fd_,
                                      dtype=scanline,
                                      count=self.head["number_of_scans"])
         self.correct_scan_line_numbers()
->>>>>>> 55d21073
         self.spacecraft_id = self.head["noaa_spacecraft_identification_code"]
         if self.spacecraft_id == 1 and start_date < datetime.date(1982, 1, 1):
             self.spacecraft_id = 25
@@ -262,74 +232,6 @@
 
         return self.head, self.scans
 
-<<<<<<< HEAD
-    def get_times(self):
-        if self.utcs is None:
-            year = self.scans["time_code"][:, 0] >> 9
-            year = np.where(year > 75, year + 1900, year + 2000)
-            jday = (self.scans["time_code"][:, 0] & 0x1FF)
-            msec = ((np.uint32(self.scans["time_code"][:, 1] & 2047) << 16) |
-                    (np.uint32(self.scans["time_code"][:, 2])))
-
-            # print jday[10150:10171]
-            # print msec[10150:10171]
-            jday = np.where(np.logical_or(jday < 1, jday > 366),
-                            np.median(jday), jday)
-            if_wrong_jday = np.ediff1d(jday, to_begin=0)
-            jday = np.where(if_wrong_jday < 0, max(jday), jday)
-
-            if_wrong_msec = np.where(msec < 1)
-            if_wrong_msec = if_wrong_msec[0]
-            if len(if_wrong_msec) > 0:
-                if if_wrong_msec[0] != 0:
-                    msec = msec[0] + 0.5 * 1000.0 * \
-                        (self.scans["scan_line_number"] - 1)
-                else:
-                    msec = np.median(msec - 0.5 * 1000.0 *
-                                     (self.scans["scan_line_number"] - 1))
-
-            if_wrong_msec = np.ediff1d(msec, to_begin=0)
-            #msec = np.where(np.logical_or(if_wrong_msec<-1000, if_wrong_msec>1000), msec[0] + 0.5 * 1000.0 * (self.scans["scan_line_number"] - 1), msec)
-            msec = np.where(np.logical_and(np.logical_or(if_wrong_msec < -1000, if_wrong_msec > 1000),
-                                           if_wrong_jday != 1), msec[0] + 0.5 * 1000.0 * (self.scans["scan_line_number"] - 1), msec)
-
-            self.utcs = (((year - 1970).astype('datetime64[Y]')
-                          + (jday - 1).astype('timedelta64[D]')).astype('datetime64[ms]')
-                         + msec.astype('timedelta64[ms]'))
-            self.times = self.utcs.astype(datetime.datetime)
-
-            # print if_wrong_jday[10150:10171];
-            # print if_wrong_msec[10150:10171];
-            # print jday[10150:10171]
-            # print msec[10150:10171]
-            # print self.utcs[10150:10171].astype(datetime.datetime)
-            # checking if year value is out of valid range
-            if_wrong_year = np.where(np.logical_or(year < 1978, year > 2015))
-            if_wrong_year = if_wrong_year[0]
-            if len(if_wrong_year) > 0:
-                # if the first scanline has valid time stamp
-                if if_wrong_year[0] != 0:
-                    year = year[0]
-                    jday = jday[0]
-                    msec = msec[0] + 0.5 * 1000.0 * \
-                        (self.scans["scan_line_number"] - 1)
-                    self.utcs = (((year - 1970).astype('datetime64[Y]')
-                                  + (jday - 1).astype('timedelta64[D]')).astype('datetime64[ms]')
-                                 + msec.astype('timedelta64[ms]'))
-                    self.times = self.utcs.astype(datetime.datetime)
-                # Otherwise use median time stamp
-                else:
-                    year = np.median(year)
-                    jday = np.median(jday)
-                    msec = np.median(msec - 0.5 * 1000.0 *
-                                     (self.scans["scan_line_number"] - 1))
-                    self.utcs = (((year - 1970).astype('datetime64[Y]')
-                                  + (jday - 1).astype('timedelta64[D]')).astype('datetime64[ms]')
-                                 + msec.astype('timedelta64[ms]'))
-                    self.times = self.utcs.astype(datetime.datetime)
-
-        return self.utcs
-=======
     def get_header_timestamp(self):
         year, jday, msec = self.decode_timestamps(self.head["start_time"])
         try:
@@ -367,7 +269,6 @@
 
     def _get_times(self):
         return self.decode_timestamps(self.scans["time_code"])
->>>>>>> 55d21073
 
     def adjust_clock_drift(self):
         """Adjust the geolocation to compensate for the clock error.
@@ -506,10 +407,11 @@
         print "ERROR: All data is masked out. Stop processing"
         raise ValueError("All data is masked out.")
 
+
     gac_io.save_gac(reader.spacecraft_name,
                     reader.utcs,
                     reader.lats, reader.lons,
-                    channels[:, :, 0], channels[:, :, 1],
+                    channels[:, :, 0], channels[:,:, 1],
                     np.ones_like(channels[:, :, 0]) * -1,
                     channels[:, :, 2],
                     channels[:, :, 3],
