#!/usr/bin/env python

# -*- coding: utf-8 -*-

# Copyright (c) 2014 Abhay Devasthale

# Author(s):

#   Abhay Devasthale <abhay.devasthale@smhi.se>
#   Adam Dybbroe <adam.dybbroe@smhi.se>
#   Martin Raspaud <martin.raspaud@smhi.se>

# This work was done in the framework of ESA-CCI-Clouds phase I


# This program is free software: you can redistribute it and/or modify
# it under the terms of the GNU General Public License as published by
# the Free Software Foundation, either version 3 of the License, or
# (at your option) any later version.

# This program is distributed in the hope that it will be useful,
# but WITHOUT ANY WARRANTY; without even the implied warranty of
# MERCHANTABILITY or FITNESS FOR A PARTICULAR PURPOSE.  See the
# GNU General Public License for more details.

# You should have received a copy of the GNU General Public License
# along with this program.  If not, see <http://www.gnu.org/licenses/>.


"""Read a gac file.

Format specification can be found here:
http://www.ncdc.noaa.gov/oa/pod-guide/ncdc/docs/podug/html/c2/sec2-0.htm
http://www.ncdc.noaa.gov/oa/pod-guide/ncdc/docs/podug/html/c3/sec3-1.htm

"""

import numpy as np
from pygac.gac_reader import GACReader
import pygac.geotiepoints as gtp
import datetime
from pygac import gac_io

import logging
LOG = logging.getLogger(__name__)

header = np.dtype([("noaa_spacecraft_identification_code", ">u1"),
                   ("data_type_code", ">u1"),
                   ("start_time", ">u2", (3, )),
                   ("number_of_scans", ">u2"),
                   ("end_time", ">u2", (3, )),
                   ("processing_block_id", "S7"),
                   ("ramp_auto_calibration", ">u1"),
                   ("number_of_data_gaps", ">u2"),
                   ("dacs_quality", ">u1", (6, )),
                   ("calibration_parameter_id", ">i2"),
                   ("dacs_status", ">u1"),
                   ("reserved_for_mounting_and_fixed_attitude_correction_indicator",
                    ">i1"),
                   ("nadir_earth_location_tolerance", ">i1"),
                   ("spare1", ">i1"),
                   ("start_of_data_set_year", ">u2"),
                   ("data_set_name", "S44"),
                   ("year_of_epoch", ">u2"),
                   ("julian_day_of_epoch", ">u2"),
                   ("millisecond_utc_epoch_time_of_day", ">u4"),
                   # Keplerian orbital elements
                   ("semi_major_axis", ">u4"),
                   ("eccentricity", ">u4"),
                   ("inclination", ">u4"),
                   ("argument_of_perigee", ">u4"),
                   ("right_ascension", ">u4"),
                   ("mean_anomaly", ">u4"),
                   # cartesian inertial true date of elements
                   ("x_component_of_position_vector", ">u4"),
                   ("y_component_of_position_vector", ">u4"),
                   ("z_component_of_position_vector", ">u4"),
                   ("x_dot_component_of_position_vector", ">u4"),
                   ("y_dot_component_of_position_vector", ">u4"),
                   ("z_dot_component_of_position_vector", ">u4"),
                   # future use
                   ("yaw_fixed_error_correction", ">u2"),
                   ("roll_fixed_error_correction", ">u2"),
                   ("pitch_fixed_error_correction", ">u2"),
                   ("spare2", ">u2", (1537, ))])


scanline = np.dtype([("scan_line_number", ">u2"),
                     ("time_code", ">u2", (3, )),
                     #("time_code", ">u1", (6, )),
                     ("quality_indicators", ">u4"),
                     ("calibration_coefficients", ">i4", (10, )),
                     ("number_of_meaningful_zenith_angles_and_earth_location_appended",
                      ">u1"),
                     ("solar_zenith_angles", "i1", (51, )),
                     ("earth_location", ">i2", (102, )),
                     ("telemetry", ">u4", (35, )),
                     ("sensor_data", ">u4", (682, )),
                     ("add_on_zenith", ">u2", (10, )),
                     ("clock_drift_delta", ">u2"),
                     ("spare3", "u2", (11, ))])


class PODReader(GACReader):

    spacecrafts_orbital = {4: 'noaa 7',
                           7: 'noaa 9',
                           8: 'noaa 10',
                           1: 'noaa 11',
                           5: 'noaa 12',
                           3: 'noaa 14',
                           }
    spacecraft_names = {4: 'noaa07',
                        7: 'noaa09',
                        8: 'noaa10',
                        1: 'noaa11',
                        5: 'noaa12',
                        3: 'noaa14',
                        }

    def read(self, filename):
        with open(filename) as fd_:
            self.head = np.fromfile(fd_, dtype=header, count=1)[0]
            scans = np.fromfile(fd_,
                                dtype=scanline,
                                count=self.head["number_of_scans"])

        # cleaning up the data

        if scans["scan_line_number"][0] == scans["scan_line_number"][-1] + 1:
            while scans["scan_line_number"][0] != 1:
                scans = np.roll(scans, -1)
        else:
            while scans["scan_line_number"][0] != 1:
                scans = scans[1:]

        self.scans = scans[scans["scan_line_number"] != 0]

        self.spacecraft_id = self.head["noaa_spacecraft_identification_code"]
        self.spacecraft_name = self.spacecraft_names[self.spacecraft_id]
        LOG.info(
            "Reading %s data", self.spacecrafts_orbital[self.spacecraft_id])
	
        return self.head, self.scans

    def get_times(self):
        if self.utcs is None:
            year = self.scans["time_code"][:, 0] >> 9
            year = np.where(year > 75, year + 1900, year + 2000)
            jday = (self.scans["time_code"][:, 0] & 0x1FF)
            msec = ((np.uint32(self.scans["time_code"][:, 1] & 2047) << 16) |
                    (np.uint32(self.scans["time_code"][:, 2])))

            self.utcs = (((year - 1970).astype('datetime64[Y]')
                          + (jday - 1).astype('timedelta64[D]')).astype('datetime64[ms]')
                         + msec.astype('timedelta64[ms]'))
            self.times = self.utcs.astype(datetime.datetime)
        return self.utcs

    def adjust_clock_drift(self):
        """Adjust the geolocation to compensate for the clock error.

        TODO: bad things might happen when scanlines are skipped.
        """
        tic = datetime.datetime.now()
        self.get_times()
        from pygac.clock_offsets_converter import get_offsets
        try:
            offset_times, clock_error = get_offsets(self.spacecraft_name)
        except KeyError:
            LOG.info("No clock drift info available for %s",
                     self.spacecraft_name)
        else:
            offset_times = np.array(offset_times, dtype='datetime64[ms]')
            offsets = np.interp(self.utcs.astype(np.uint64),
                                offset_times.astype(np.uint64),
                                clock_error)
            self.times = (self.utcs +
                          offsets.astype('timedelta64[s]')).astype(datetime.datetime)
            offsets *= -2

            int_offsets = np.floor(offsets).astype(np.int)

            # filling out missing geolocations with computation from pyorbital.
            line_indices = (self.scans["scan_line_number"]
                            + int_offsets)

            missed = sorted((set(line_indices) |
                             set(line_indices + 1))
                            - set(self.scans["scan_line_number"]))

            min_idx = min(line_indices)
            max_idx = max(max(line_indices),
                          max(self.scans["scan_line_number"] - min_idx)) + 1
            idx_len = max_idx - min_idx + 2

            complete_lons = np.zeros((idx_len, 409), dtype=np.float) * np.nan
            complete_lats = np.zeros((idx_len, 409), dtype=np.float) * np.nan

            complete_lons[self.scans["scan_line_number"] - min_idx] = self.lons
            complete_lats[self.scans["scan_line_number"] - min_idx] = self.lats

            missed_utcs = ((np.array(missed) - 1) * np.timedelta64(500, "ms")
                           + self.utcs[0])

            mlons, mlats = self.compute_lonlat(missed_utcs, True)

            complete_lons[missed - min_idx] = mlons
            complete_lats[missed - min_idx] = mlats

            from pygac.slerp import slerp
            off = offsets - np.floor(offsets)
            res = slerp(complete_lons[line_indices - min_idx, :],
                        complete_lats[line_indices - min_idx, :],
                        complete_lons[line_indices - min_idx + 1, :],
                        complete_lats[line_indices - min_idx + 1, :],
                        off[:, np.newaxis, np.newaxis])

            self.lons = res[:, :, 0]
            self.lats = res[:, :, 1]
<<<<<<< HEAD
            # print "offsets", first_index, last_index
            self.scans = self.scans[first_index:last_index]
            self.times = self.times[first_index:last_index]
            self.utcs = self.utcs[first_index:last_index]
=======
            self.utcs += offsets.astype('timedelta64[s]')
>>>>>>> f326ed9e

        toc = datetime.datetime.now()
        LOG.debug("clock drift adjustment took %s", str(toc - tic))

    def get_lonlat(self):
        # interpolating lat-on points using PYTROLL geotiepoints
        arr_lat = self.scans["earth_location"][:, 0::2] / 128.0
        arr_lon = self.scans["earth_location"][:, 1::2] / 128.0

        self.lons, self.lats = gtp.Gac_Lat_Lon_Interpolator(arr_lon, arr_lat)
        return self.lons, self.lats

    def get_telemetry(self):
        number_of_scans = self.scans["telemetry"].shape[0]
        decode_tele = np.zeros((int(number_of_scans), 105))
        decode_tele[:, ::3] = (self.scans["telemetry"] >> 20) & 1023
        decode_tele[:, 1::3] = (self.scans["telemetry"] >> 10) & 1023
        decode_tele[:, 2::3] = self.scans["telemetry"] & 1023

        prt_counts = np.mean(decode_tele[:, 17:20], axis=1)

        # getting ICT counts

        ict_counts = np.zeros((int(number_of_scans), 3))
        ict_counts[:, 0] = np.mean(decode_tele[:, 22:50:3], axis=1)
        ict_counts[:, 1] = np.mean(decode_tele[:, 23:51:3], axis=1)
        ict_counts[:, 2] = np.mean(decode_tele[:, 24:52:3], axis=1)

        # getting space counts

        space_counts = np.zeros((int(number_of_scans), 3))
        space_counts[:, 0] = np.mean(decode_tele[:, 54:100:5], axis=1)
        space_counts[:, 1] = np.mean(decode_tele[:, 55:101:5], axis=1)
        space_counts[:, 2] = np.mean(decode_tele[:, 56:102:5], axis=1)

        return prt_counts, ict_counts, space_counts

    def get_corrupt_mask(self):

        # corrupt scanlines

        mask = ((self.scans["quality_indicators"] >> 31) |
                ((self.scans["quality_indicators"] << 4) >> 31) |
                ((self.scans["quality_indicators"] << 5) >> 31)) 

        number_of_scans = self.scans["telemetry"].shape[0]
	qual_flags = np.zeros((int(number_of_scans),7))
	qual_flags[:,0]=self.scans["scan_line_number"] 
	qual_flags[:,1]=(self.scans["quality_indicators"] >> 31)
	qual_flags[:,2]=((self.scans["quality_indicators"] << 4) >> 31)	
	qual_flags[:,3]=((self.scans["quality_indicators"] << 5) >> 31)	
	qual_flags[:,4]=((self.scans["quality_indicators"] << 13) >> 31)	
	qual_flags[:,5]=((self.scans["quality_indicators"] << 14) >> 31)	
	qual_flags[:,6]=((self.scans["quality_indicators"] << 15) >> 31)	


        return mask.astype(bool), qual_flags


def main(filename,start_line,end_line):
    tic = datetime.datetime.now()
    reader = PODReader()
    reader.read(filename)
    reader.get_lonlat()
    reader.adjust_clock_drift()
    channels = reader.get_calibrated_channels()
    sat_azi, sat_zen, sun_azi, sun_zen, rel_azi = reader.get_angles()

    mask, qual_flags = reader.get_corrupt_mask()
  

    year = reader.head["start_time"][0] >> 9
    year = np.where(year > 75, year + 1900, year + 2000)
    jday = (reader.head["start_time"][0] & 0x1FF)
    msec = ((np.uint32(reader.head["start_time"][1] & 2047) << 16) |
                    (np.uint32(reader.head["start_time"][2])))
    xutcs = (((year - 1970).astype('datetime64[Y]')
                          + (jday - 1).astype('timedelta64[D]')).astype('datetime64[ms]')
                         + msec.astype('timedelta64[ms]'))

    xtimes1 = xutcs.astype(datetime.datetime)
    year = reader.head["end_time"][0] >> 9
    year = np.where(year > 75, year + 1900, year + 2000)
    jday = (reader.head["end_time"][0] & 0x1FF)
    msec = ((np.uint32(reader.head["end_time"][1] & 2047) << 16) |
                    (np.uint32(reader.head["end_time"][2])))
    xutcs = (((year - 1970).astype('datetime64[Y]')
                          + (jday - 1).astype('timedelta64[D]')).astype('datetime64[ms]')
                         + msec.astype('timedelta64[ms]'))
    xtimes2 = xutcs.astype(datetime.datetime)
 
    gac_io.save_gac(reader.spacecraft_name,
                    xtimes1, xtimes2,
                    reader.lats, reader.lons,
                    channels[:, :, 0], channels[:, :, 1],
                    np.ones_like(channels[:, :, 0]) * -1,
                    channels[:, :, 2],
                    channels[:, :, 3],
                    channels[:, :, 4],
                    sun_zen, sat_zen, sun_azi, sat_azi, rel_azi,
                    mask, qual_flags, start_line, end_line)
    LOG.info("pygac took: %s", str(datetime.datetime.now() - tic))

    """
    from mpop.satellites import PolarFactory
    orbit = "12345"
    time_slot = datetime.datetime(2011, 8, 29, 11, 40)
    global_data = PolarFactory.create_scene(
        "noaa", "19", "avhrr", time_slot, orbit)
    scene = global_data
    from pyresample.geometry import SwathDefinition
    area = SwathDefinition(reader.lons, reader.lats)

    scene[0.6] = channels[:, :, 0]
    scene[0.8] = channels[:, :, 1]
    scene[3.7] = channels[:, :, 2]
    scene[10.8] = channels[:, :, 3]
    scene[12.0] = channels[:, :, 4]
    scene.area = area

    l = scene.project("eport2", radius=15000)
    img = l.image.cloudtop()
    img.add_overlay((255, 255, 0))
    img.show()
    """ 

if __name__ == "__main__":
    import sys
    main(sys.argv[1],sys.argv[2],sys.argv[3])<|MERGE_RESOLUTION|>--- conflicted
+++ resolved
@@ -218,14 +218,7 @@
 
             self.lons = res[:, :, 0]
             self.lats = res[:, :, 1]
-<<<<<<< HEAD
-            # print "offsets", first_index, last_index
-            self.scans = self.scans[first_index:last_index]
-            self.times = self.times[first_index:last_index]
-            self.utcs = self.utcs[first_index:last_index]
-=======
             self.utcs += offsets.astype('timedelta64[s]')
->>>>>>> f326ed9e
 
         toc = datetime.datetime.now()
         LOG.debug("clock drift adjustment took %s", str(toc - tic))
