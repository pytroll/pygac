--- conflicted
+++ resolved
@@ -31,11 +31,8 @@
 import types
 import warnings
 from abc import ABCMeta, abstractmethod
-<<<<<<< HEAD
 from contextlib import suppress
 from importlib.metadata import entry_points
-=======
->>>>>>> a3cb9a85
 
 import numpy as np
 import pyorbital
@@ -45,10 +42,6 @@
 from pyorbital.orbital import Orbital
 
 from pygac import gac_io
-<<<<<<< HEAD
-=======
-from pygac.calibration import Calibrator, calibrate_solar, calibrate_thermal
->>>>>>> a3cb9a85
 from pygac.utils import calculate_sun_earth_distance_correction, centered_modulus, get_absolute_azimuth_angle_diff
 
 LOG = logging.getLogger(__name__)
