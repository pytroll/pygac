#!/usr/bin/env python

# Copyright (c) 2014, 2019 Pygac Developers

# Author(s):

#   Martin Raspaud <martin.raspaud@smhi.se>
#   Carlos Horn <carlos.horn@external.eumetsat.int>

# This program is free software: you can redistribute it and/or modify
# it under the terms of the GNU General Public License as published by
# the Free Software Foundation, either version 3 of the License, or
# (at your option) any later version.

# This program is distributed in the hope that it will be useful,
# but WITHOUT ANY WARRANTY; without even the implied warranty of
# MERCHANTABILITY or FITNESS FOR A PARTICULAR PURPOSE.  See the
# GNU General Public License for more details.

# You should have received a copy of the GNU General Public License
# along with this program.  If not, see <http://www.gnu.org/licenses/>.

"""Generic reader for GAC and LAC data.

Can't be used as is, has to be subclassed to add specific read functions.
"""

import datetime
import logging
import os
import re
import types
import warnings
from abc import ABC, abstractmethod
from contextlib import suppress
from functools import cached_property
from importlib.metadata import entry_points

import geotiepoints as gtp
import numpy as np
import pyorbital
import xarray as xr
from packaging.version import Version
from pyorbital import astronomy
from pyorbital.geoloc import compute_pixels, get_lonlatalt
from pyorbital.orbital import Orbital

from pygac import gac_io
from pygac.utils import calculate_sun_earth_distance_correction, centered_modulus, get_absolute_azimuth_angle_diff

LOG = logging.getLogger(__name__)

# rpy values from
# here:http://yyy.rsmas.miami.edu/groups/rrsl/pathfinder/Processing/proc_app_a.html
rpy_coeffs = {
    "noaa7": {
        "roll": 0.000,
        "pitch": 0.000,
        "yaw": 0.000,
    },
    "noaa9": {
        "roll": 0.000,
        "pitch": 0.0025,
        "yaw": 0.000,
    },
    "noaa10": {
        "roll": 0.000,
        "pitch": 0.000,
        "yaw": 0.000,
    },
    "noaa11": {
        "roll": -0.0019,
        "pitch": -0.0037,
        "yaw": 0.000,
    },
    "noaa12": {
        "roll": 0.000,
        "pitch": 0.000,
        "yaw": 0.000,
    },
    "noaa14": {
        "roll": 0.000,
        "pitch": 0.000,
        "yaw": 0.000,
    },
}


class ReaderError(ValueError):
    """Raised in Reader.read if the given file does not correspond to it."""

    pass


class NoTLEData(IndexError):
    """Raised if no TLE data available within time range."""


class DecodingError(ValueError):
    """Raised when decoding of some value fails."""


class TimestampMismatch(IndexError):
    """Raise when matching timestamps doesn't work."""


class Reader(ABC):
    """Reader for GAC and LAC format, POD and KLM platforms."""

    # data set header format, see _validate_header for more details
    data_set_pattern = re.compile(r"\w{3}\.\w{4}\.\w{2}.D\d{5}\.S\d{4}\.E\d{4}\.B\d{7}\.\w{2}")

    def __init__(
        self,
        interpolate_coords=True,
        adjust_clock_drift=True,
        tle_dir=None,
        tle_name=None,
        tle_thresh=7,
        creation_site=None,
        custom_calibration=None,
        calibration_file=None,
        header_date="auto",
        calibration_method="noaa",
        calibration_parameters=None,
        correct_scanlines=True,
        reference_image=None,
        compute_lonlats_from_tles: bool = False,
    ):
        """Init the reader.

        Args:
            interpolate_coords: Interpolate coordinates from tiepoint grid
                to all pixels.
            adjust_clock_drift: Adjust the geolocation to compensate for the
                clock error (POD satellites only).
            tle_dir: Directory holding TLE files
            tle_name: Filename pattern of TLE files.
            tle_thresh: Maximum number of days between observation and nearest
                TLE
            creation_site: The three-letter identifier of the creation site (eg 'NSS')
            custom_calibration: dictionary with a subset of user defined satellite specific
                                calibration coefficients
            calibration_file: path to json file containing default calibrations
            header_date: the date to use for pod header choice. Defaults to "auto".
            correct_scanlines: Remove corrrupt scanline numbers. Defaults to True
            reference_image: the reference image to use for georeferencing
            compute_lonlats_from_tles: Do not use the longitudes and latitudes provided in the file, rather compute them
                                       from the TLE.

        """
        self.meta_data = {}
        self.interpolate_coords = interpolate_coords
        self.adjust_clock_drift = adjust_clock_drift
        self.tle_dir = tle_dir
        self.tle_name = tle_name
        self.tle_thresh = tle_thresh
        self.creation_site = (creation_site or "NSS").encode("utf-8")
        self.header_date = header_date
        self.correct_scanlines = correct_scanlines
        self.head = None
        self.scans = None
        self.spacecraft_name = None
        self.spacecraft_id = None
        self._times_as_np_datetime64 = None
        self.lats = None
        self.lons = None
        self.tle_lines = None
        self.filename = None
        self._mask = None
        self._rpy = None
        self.reference_image = reference_image
        self.compute_lonlats_from_tles: bool = compute_lonlats_from_tles

        self.clock_drift_correction_applied = False

        if calibration_method.lower() not in ["noaa"]:
            raise ValueError(f"Unknown calibration method {calibration_method}.")
        self.calibration_method = calibration_method
        self.calibration_parameters = calibration_parameters or dict()
        if custom_calibration is not None or calibration_file is not None:
            warnings.warn(
                "`custom_calibration` and `calibration_file` parameters will be deprecated soon. "
                "Please use `calibration_parameters` dictionary instead.",
                PendingDeprecationWarning,
            )
            if not self.calibration_parameters:
                self.calibration_parameters = dict(custom_coeffs=custom_calibration, coeffs_file=calibration_file)

    @property
    def times(self):
        """Get the UTCs as datetime.datetime."""
        return self.to_datetime(self._times_as_np_datetime64)

    @property
    def filename(self):
        """Get the property 'filename'."""
        return self._filename

    @filename.setter
    def filename(self, filepath):
        """Set the property 'filename'."""
        if filepath is None:
            self._filename = None
        else:
            filepath = os.fspath(filepath)
            match = self.data_set_pattern.search(filepath)
            if match:
                self._filename = match.group()
            else:
                self._filename = os.path.basename(filepath)

    @abstractmethod
    def read(self, filename, fileobj=None):  # pragma: no cover
        """Read the GAC/LAC data.

        Args:
            filename (str): Path to GAC/LAC file
            fileobj: An open file object to read from. (optional)
        """
        raise NotImplementedError

    @classmethod
    @abstractmethod
    def read_header(cls, filename, fileobj=None):  # pragma: no cover
        """Read the file header.

        Args:
            filename (str): Path to GAC/LAC file
            fileobj: An open file object to read from. (optional)

        Returns:
            archive_header (struct): archive header
            header (struct): file header

        Note:
            This is a classmethod to avoid throwaway instances while
            checking if the reader corresponds to the input file.
        """
        raise NotImplementedError

    @classmethod
    def _correct_data_set_name(cls, header, filename):
        """Replace invalid data_set_name from header with filename.

        Args:
            header (struct): file header
            filename (str): path to file
        """
        filename = str(filename)
        data_set_name = header["data_set_name"]
        try:
            header["data_set_name"] = cls._decode_data_set_name(data_set_name)
        except DecodingError:
            LOG.debug(f"The data_set_name in header {header['data_set_name']} does not match. Use filename instead.")
            match = cls.data_set_pattern.search(filename)
            if match:
                data_set_name = match.group()
                LOG.debug(f"Set data_set_name, to filename {data_set_name}")
                header["data_set_name"] = data_set_name.encode()
            else:
                LOG.debug(f"header['data_set_name']={header['data_set_name']}; filename='{filename}'")
                raise ReaderError("Cannot determine data_set_name!")
        return header

    @classmethod
    def _decode_data_set_name(cls, data_set_name):
        for encoding in "utf-8", "cp500":
            try:
                data_set_name = cls._decode_data_set_name_for_encoding(data_set_name, encoding)
            except DecodingError as err:
                LOG.debug(str(err))
            else:
                return data_set_name
        else:
            raise DecodingError("Could not reliably decode the dataset name.")

    @classmethod
    def _decode_data_set_name_for_encoding(cls, data_set_name, encoding):
        data_set_name = data_set_name.decode(encoding, errors="ignore")
        if not cls.data_set_pattern.match(data_set_name):
            raise DecodingError(
                f"The data_set_name in header {data_set_name} does not seem correct using encoding {encoding}."
            )
        else:
            data_set_name = data_set_name.encode()
        return data_set_name

    @classmethod
    def _validate_header(cls, header):
        """Check if the header belongs to this reader.

        Note:
            according to https://www1.ncdc.noaa.gov/pub/data/satellite/
            publications/podguides/TIROS-N%20thru%20N-14/pdf/NCDCPOD2.pdf
            and https://www1.ncdc.noaa.gov/pub/data/satellite/
            publications/podguides/N-15%20thru%20N-19/pdf/
            2.5%20Section%208.0%20NOAA%20Level%201B%20Database.pdf
            the data set name splits into
            PROCESSING-CENTER.DATA-TYPE.SPACECRAFT-UNIQUE-ID.
            YEAR-DAY.START-TIME.STOP-TIME.PROCESSING-BLOCK-ID.SOURCE
            This should be sufficient information to determine the
            reader.
            Global Area Coverage (GAC):
                DATA-TYPE = GHRR
            Local Area Coverage (LAC):
                DATA-TYPE = LHRR
            Polar Orbiter Data (POD):
                SPACECRAFT-UNIQUE-ID in [TN, NA, NB, NC, ND, NE, NF,
                                         NG, NH, NI, NJ]
            NOAA-K, -L, -M system, but also newer satellites (KLM):
                SPACECRAFT-UNIQUE-ID in [NK, NL, NM, NN, NP, M2, M1]
        """
        # This method does not need to be implemented in all subclasses.
        # It is intended for cooperative multiple inheritance, i.e.
        # each child class which implements this method, should call the
        # super method to enter into the method resolution order.
        # See https://docs.python.org/3/library/functions.html#super
        # second use case "diamond diagrams".
        # Check if the data set name matches the pattern
        LOG.debug("validate header")
        data_set_name = header["data_set_name"].decode(errors="ignore")
        if not cls.data_set_pattern.match(data_set_name):
            raise ReaderError("Data set name %s does not match!" % header["data_set_name"])

    def _read_scanlines(self, buffer, count):
        """Read the scanlines from the given buffer.

        Args:
            buffer (bytes, bytearray): buffer to read from
            count (int): number of expected scanlines
        """
        # Calculate the actual number of complete scanlines. The integer divisoin
        # may strip a potentially incomplete line at the end of the file.
        line_count = len(buffer) // self.scanline_type.itemsize
        if line_count != count:
            LOG.warning("Expected %d scan lines, but found %d!" % (count, line_count))
            warnings.warn("Unexpected number of scanlines!", category=RuntimeWarning, stacklevel=2)
        self.scans = np.frombuffer(buffer, dtype=self.scanline_type, count=line_count)

    @classmethod
    def can_read(cls, filename, fileobj=None):
        """Read the GAC/LAC data.

        Args:
            filename (str): Path to GAC/LAC file
            fileobj: An open file object to read from. (optional)

        Retruns:
            result (bool): True if the reader can read the input
        """
        if fileobj:
            pos = fileobj.tell()
        try:
            archive_header, header = cls.read_header(filename, fileobj=fileobj)
            result = True
        except (ReaderError, ValueError) as exception:
            LOG.debug("%s failed to read the file! %s" % (cls.__name__, repr(exception)))
            result = False
        finally:
            if fileobj:
                fileobj.seek(pos)
        return result

    @classmethod
    def fromfile(cls, filename, fileobj=None):
        """Create Reader from file, alternative constructor.

        Args:
            filename (str): Path to GAC/LAC file

        Kwargs:
            fileobj (file object): Open file object to read from

        Note:
            The fileobj is useful when dealing with tar archives,
            where the filename is given by the tarinfo object, but
            the extracted file object's property 'name' is set to
            the filename of the archive.
        """
        instance = cls()
        instance.read(filename, fileobj=fileobj)
        return instance

    def _get_calibrated_channels_uniform_shape(self):
        """Prepare the channels as input for gac_io.save_gac."""
        channels = self.get_calibrated_channels()
        assert channels.shape[-1] == 6
        return channels

    def save(
        self,
        start_line,
        end_line,
        output_file_prefix="PyGAC",
        output_dir="./",
        avhrr_dir=None,
        qual_dir=None,
        sunsatangles_dir=None,
    ):
        """Convert the Reader instance content into hdf5 files."""
        avhrr_dir = avhrr_dir or output_dir
        qual_dir = qual_dir or output_dir
        sunsatangles_dir = sunsatangles_dir or output_dir
        self.get_lonlat()
        channels = self._get_calibrated_channels_uniform_shape()
        sat_azi, sat_zen, sun_azi, sun_zen, rel_azi = self.get_angles()
        qual_flags = self.get_qual_flags()
        if np.all(self.mask):
            print("ERROR: All data is masked out. Stop processing")
            raise ValueError("All data is masked out.")
        gac_io.save_gac(
            self.spacecraft_name,
            self._times_as_np_datetime64,
            self.lats,
            self.lons,
            channels[:, :, 0],
            channels[:, :, 1],
            channels[:, :, 2],
            channels[:, :, 3],
            channels[:, :, 4],
            channels[:, :, 5],
            sun_zen,
            sat_zen,
            sun_azi,
            sat_azi,
            rel_azi,
            qual_flags,
            start_line,
            end_line,
            self.filename,
            self.meta_data,
            output_file_prefix,
            avhrr_dir,
            qual_dir,
            sunsatangles_dir,
        )

    @abstractmethod
    def get_header_timestamp(self):  # pragma: no cover
        """Read start timestamp from the header.

        Returns:
            datetime.datetime: Start timestamp

        """
        raise NotImplementedError

    def get_counts(self):
        """Get the counts.

        Returns:
            np.array: The counts, with channel 3a and 3b split if necessary.

        """
        packed_data = self.scans["sensor_data"]
        counts = np.zeros((len(self.scans), self.scan_width * 5))
        counts_nb = (self.scan_width * 5) // 3
        remainder = (self.scan_width * 5) % 3
        if remainder == 0:
            nb1 = nb2 = nb3 = counts_nb
        elif remainder == 1:
            nb1 = counts_nb + 1
            nb2 = nb3 = counts_nb
        elif remainder == 2:
            nb1 = nb2 = counts_nb + 1
            nb3 = counts_nb
        counts[:, 0::3] = ((packed_data >> 20) & 1023)[:, :nb1]
        counts[:, 1::3] = ((packed_data >> 10) & 1023)[:, :nb2]
        counts[:, 2::3] = (packed_data & 1023)[:, :nb3]
        counts = counts.reshape((-1, self.scan_width, 5))
        try:
            switch = self.get_ch3_switch()
        except AttributeError:
            return counts
        else:
            channels = np.zeros((len(self.scans), self.scan_width, 6), dtype=counts.dtype)
            channels[:, :, :2] = counts[:, :, :2]
            channels[:, :, -2:] = counts[:, :, -2:]
            channels[:, :, 2][switch == 1] = counts[:, :, 2][switch == 1]
            channels[:, :, 3][switch == 0] = counts[:, :, 2][switch == 0]
            return channels

    @abstractmethod
    def _get_times_from_file(self):  # pragma: no cover
        """Specify how to read scanline timestamps from data.

        Returns:
            int: year
            int: day of year
            int: milliseconds since 00:00

        """
        raise NotImplementedError

    def get_times(self):
        """Read scanline timestamps and try to correct invalid values.

        Returns:
            UTC timestamps

        """
        if self._times_as_np_datetime64 is None:
            # Read timestamps
            year, jday, msec = self._get_times_from_file()

            # Correct invalid values
            year, jday, msec = self.correct_times_median(year=year, jday=jday, msec=msec)
            self._times_as_np_datetime64 = self.to_datetime64(year=year, jday=jday, msec=msec)
            try:
                self._times_as_np_datetime64 = self.correct_times_thresh()
            except TimestampMismatch as err:
                LOG.error(str(err))

        return self._times_as_np_datetime64

    @staticmethod
    def to_datetime64(year, jday, msec):
        """Convert timestamps to numpy.datetime64.

        Args:
            year: Year
            jday: Day of the year (1-based)
            msec: Milliseconds since 00:00

        Returns:
            numpy.datetime64: Converted timestamps

        """
        return (
            year.astype(str).astype("datetime64[Y]")
            + (jday - 1).astype("timedelta64[D]")
            + msec.astype("timedelta64[ms]")
        )

    @staticmethod
    def to_datetime(datetime64):
        """Convert numpy.datetime64 to datetime.datetime.

        Args:
            datetime64 (numpy.datetime64): Numpy timestamp to be converted.

        Returns:
            datetime.datetime: Converted timestamp

        """
        return datetime64.astype(datetime.datetime)

    def lineno2msec(self, scan_line_number):
        """Compute ideal scanline timestamp based on the scanline number.

        Assumes a constant scanning frequency.

        Args:
            scan_line_number: Specifies the scanline number (1-based)

        Returns:
            Corresponding timestamps in milliseconds since 1970-01-01 00:00,
            i.e. the first scanline has timestamp 0.

        """
        return (scan_line_number - 1) / self.scan_freq

    def get_sun_earth_distance_correction(self):
        """Get the julian day and the sun-earth distance correction."""
        self.get_times()
        # Shouldn't we use the start time from the header if available?
        start_time = self._times_as_np_datetime64[0]
        jday = (start_time - start_time.astype("datetime64[Y]")).astype("timedelta64[D]").astype(int) + 1
        return calculate_sun_earth_distance_correction(jday)

    def update_meta_data(self):
        """Add some meta data to the meta_data dicitonary."""
        meta_data = self.meta_data
        self._update_meta_data_object(meta_data)
        if "gac_header" not in meta_data:
            meta_data["gac_header"] = self.head.copy()

    def _update_meta_data_object(self, meta_data):
        if "sun_earth_distance_correction_factor" not in meta_data:
            meta_data["sun_earth_distance_correction_factor"] = self.get_sun_earth_distance_correction()
        if "midnight_scanline" not in meta_data:
            meta_data["midnight_scanline"] = self.get_midnight_scanline()
        if "missing_scanlines" not in meta_data:
            meta_data["missing_scanlines"] = self.get_miss_lines()

    def read_as_dataset(self, file_to_read):
        self.read(file_to_read)
        return self.create_counts_dataset()

    def create_counts_dataset(self):
        """Created output xarray containing counts and information relevant
        to calibration. Outputs:
            channels: Earth scene counts
            prt_counts: Counts from PRTs on ICT
            ict_counts: Counts from observed ICT
            space_counts: Counts from space observation
            bad_space_scans: Scanlines with suspect space view information
            noise: Noise estimates in counts
            ict_noise: ICT noise estimates in counts
            Longitude/latitude: pixel position
        bad_space_view and noise and angles added by J.Mittaz, UoR"""
        head = dict(zip(self.head.dtype.names, self.head.item()))
        scans = self.scans

        counts = self.get_counts()
        line_numbers = scans["scan_line_number"]
        scan_size = counts.shape[1]
        columns = np.arange(scan_size)
        longitudes, latitudes = self._get_lonlat_dataarrays(line_numbers, columns)

        times = self.get_times()

        if counts.shape[-1] == 5:
            channel_names = ["1", "2", "3", "4", "5"]
            ir_channel_names = ["3", "4", "5"]
            vis_channel_names = ["1", "2","3"]         # added
        else:
            channel_names = ["1", "2", "3a", "3b", "4", "5"]
            ir_channel_names = ["3b", "4", "5"]
            vis_channel_names = ["1", "2", "3a"]

        channels = xr.DataArray(
            counts,
            dims=["scan_line_index", "columns", "channel_name"],
            coords=dict(
                scan_line_index=line_numbers,
                channel_name=channel_names,
                columns=columns,
                times=("scan_line_index", times),
            ),
        )

        #
        # Added total (10 per scan line) arrays
        # J.Mittaz University of Reading
        #
        prt, ict, space, total_ict, total_space \
            = self._get_telemetry_dataarrays(line_numbers, ir_channel_names)

<<<<<<< HEAD
        #
        # Added vis_space and total_vis_space to outputs
        # N.Yaghnam, NPL
        #
        vis_space, total_vis_space \
            = self._get_vis_telemetry_dataarrays(line_numbers, vis_channel_names)
        longitudes, latitudes = self._get_lonlat_dataarrays(line_numbers, columns)
        #
        # Get angles - need sun_zen for solar contamination in
        # calibration routines - Added by J.Mittaz / UoR
        #
        sat_azi, sat_zen, sun_azi, sun_zen, rel_azi = self.get_angles()
        sun_zen = xr.DataArray(sun_zen,
                                 dims=["scan_line_index", "columns"],
                                   coords=dict(scan_line_index=line_numbers,columns=columns))
        
=======
>>>>>>> 91009ea8
        if self.interpolate_coords:
            channels = channels.assign_coords(
                longitude=(("scan_line_index", "columns"), longitudes.reindex_like(channels).data),
                latitude=(("scan_line_index", "columns"), latitudes.reindex_like(channels).data),
            )

<<<<<<< HEAD
        #
        # Added space_views and noise entries
        #
        # Added vis_space and total_vis_space - N.Yagnam / NPL
        #
        ds = xr.Dataset(dict(channels=channels, prt_counts=prt,
                             ict_counts=ict, space_counts=space,
                             total_ict_counts=total_ict,
                             total_space_counts=total_space,
                             vis_space_counts=vis_space,
                             total_vis_space_counts=total_vis_space,
                             longitude=longitudes, latitude=latitudes,
                             sun_zen=sun_zen),
                             attrs=head)
=======
        ds = xr.Dataset(
            dict(
                channels=channels,
                prt_counts=prt,
                ict_counts=ict,
                space_counts=space,
                longitude=longitudes,
                latitude=latitudes,
            ),
            attrs=head,
        )
>>>>>>> 91009ea8

        ds.attrs["spacecraft_name"] = self.spacecraft_name
        ds.attrs["max_scan_angle"] = 55.25 if self.spacecraft_name == "noaa16" else 55.37
        self._update_meta_data_object(ds.attrs)
        return ds

    def _get_lonlat_dataarrays(self, line_numbers, columns):
        lons, lats = self.get_lonlat()
        lon_lat_columns = columns if self.interpolate_coords is True else self.lonlat_sample_points

        if self.interpolate_coords:
            longitudes = xr.DataArray(
                lons,
                dims=["scan_line_index", "columns"],
                coords={"scan_line_index": line_numbers, "columns": lon_lat_columns},
            )
            latitudes = xr.DataArray(
                lats,
                dims=["scan_line_index", "columns"],
                coords={"scan_line_index": line_numbers, "columns": lon_lat_columns},
            )

        else:
            longitudes = xr.DataArray(
                lons,
                dims=["scan_line_index", "subsampled_columns"],
                coords={"scan_line_index": line_numbers, "subsampled_columns": lon_lat_columns},
            )
            latitudes = xr.DataArray(
                lats,
                dims=["scan_line_index", "subsampled_columns"],
                coords={"scan_line_index": line_numbers, "subsampled_columns": lon_lat_columns},
            )

        return longitudes, latitudes

    def _get_telemetry_dataarrays(self, line_numbers, ir_channel_names):
        """Get data from lower telemetry including bad_scans and noise added
        by J.Mittaz UoR"""
        prt, ict, space, total_space, total_ict = self.get_telemetry()

        prt = xr.DataArray(prt, dims=["scan_line_index"], coords=dict(scan_line_index=line_numbers))
<<<<<<< HEAD
        ict = xr.DataArray(ict, dims=["scan_line_index", "ir_channel_name"],
                           coords=dict(ir_channel_name=ir_channel_names, scan_line_index=line_numbers))
        space = xr.DataArray(space, dims=["scan_line_index", "ir_channel_name"],
                             coords=dict(ir_channel_name=ir_channel_names, scan_line_index=line_numbers))
        #
        # New entries for calibration uncertainty work
        #
        pixel_index = np.arange(10,dtype=np.int8)
        total_ict = xr.DataArray(total_ict,
                                 dims=["scan_line_index", "pixel_index", "ir_channel_name"],
                                 coords=dict(ir_channel_name=ir_channel_names, scan_line_index=line_numbers))
        total_space = xr.DataArray(total_space,
                                   dims=["scan_line_index", "pixel_index", "ir_channel_name"],
                                   coords=dict(ir_channel_name=ir_channel_names, scan_line_index=line_numbers,pixel_index=pixel_index))
        
        return prt,ict,space,total_ict,total_space

    def _get_vis_telemetry_dataarrays(self, line_numbers, vis_channel_names):
        """Get data from lower telemetry for the visible channels. Added by N.Yaghnam, NPL"""
        vis_space, total_vis_space = self.get_vis_telemetry()

        pixel_index = np.arange(10, dtype=np.int8)
        vis_space = xr.DataArray(vis_space, dims=["scan_line_index", "vis_channel_name"],
                             coords=dict(vis_channel_name=vis_channel_names, scan_line_index=line_numbers))
        total_vis_space = xr.DataArray(total_vis_space,
                                   dims=["scan_line_index", "pixel_index", "vis_channel_name"],
                                   coords=dict(vis_channel_name=vis_channel_names, scan_line_index=line_numbers,
                                               pixel_index=pixel_index))

        return vis_space,total_vis_space
=======
        ict = xr.DataArray(
            ict,
            dims=["scan_line_index", "ir_channel_name"],
            coords=dict(ir_channel_name=ir_channel_names, scan_line_index=line_numbers),
        )
        space = xr.DataArray(
            space,
            dims=["scan_line_index", "ir_channel_name"],
            coords=dict(ir_channel_name=ir_channel_names, scan_line_index=line_numbers),
        )

        return prt, ict, space
>>>>>>> 91009ea8

    def get_calibrated_channels(self):
        """Calibrate and return the channels."""
        calibrated_ds = self.calibrated_dataset

        channels = calibrated_ds["channels"].data
        with suppress(KeyError):
            self.meta_data["calib_coeffs_version"] = calibrated_ds.attrs["calib_coeffs_version"]

        return channels

    @cached_property
    def calibrated_dataset(self):
        """Return the calibrated dataset."""
        return self.get_calibrated_dataset()

    def get_calibrated_dataset(self):
        """Create and calibrate the dataset for the pass."""
        ds = self.create_counts_dataset()
        #
        # Make sure earth counts are kept for uncertainty calculation
        #
        counts = xr.DataArray(name="counts",
                              data=np.copy(ds["channels"].data),
                              dims=ds["channels"].dims,
                              coords=ds["channels"].coords)
        
        # calibration = {"1": "mitram", "2": "mitram", "4": {"method":"noaa", "coeff_file": "myfile.json"}}

        calibration_entrypoints = entry_points(group="pygac.calibration")
        calibration_function = calibration_entrypoints[self.calibration_method].load()
        calibrated_ds = calibration_function(ds, **self.calibration_parameters)
        calibrated_ds["counts"] = counts

        # Mask out corrupt values
        mask = xr.DataArray(self.mask == False, dims=["scan_line_index"])  # noqa
        calibrated_ds = calibrated_ds.where(mask)


        # Apply KLM/POD specific postprocessing
        self.postproc(calibrated_ds)

        calibrated_ds.attrs["tle"] = self.get_tle_lines()

        # Mask pixels affected by scan motor issue
        if self.is_tsm_affected():
            LOG.info("Correcting for temporary scan motor issue")
            self.mask_tsm_pixels(calibrated_ds)
        if self.reference_image:
            self._georeference_data(calibrated_ds)
        return calibrated_ds

    def _georeference_data(self, calibrated_ds):
        if not self.adjust_clock_drift:
            self._correct_time_offset(calibrated_ds)

        from georeferencer.georeferencer import get_swath_displacement
        _, _, _, sun_zen, _ = self.get_angles()
        time_diff, (roll, pitch, yaw), (odistances, mdistances) = get_swath_displacement(calibrated_ds, sun_zen,
                                                                                         self.reference_image)
        if np.median(mdistances) > 5000:
            raise RuntimeError("Displacement minimization did not produce convincing improvements")
        self._rpy = roll, pitch, yaw
        time_diff = np.timedelta64(int(time_diff * 1e9), "ns")
        lons, lats = self._compute_lonlats(time_offset=time_diff)
        self._times_as_np_datetime64 += time_diff
        calibrated_ds["longitude"].data = lons
        calibrated_ds["latitude"].data = lats
        calibrated_ds["times"].data = self._times_as_np_datetime64

    def _correct_time_offset(self, calibrated_ds) -> None:
        thinned_lons, thinned_lats = self._get_lonlat_from_file()
        gcps = np.array(((0, self.lonlat_sample_points[0]),
                (0, self.lonlat_sample_points[-1]),
                (len(self.scans) - 1, self.lonlat_sample_points[0]),
                (len(self.scans) - 1, self.lonlat_sample_points[-1])))
        ref_lons = (thinned_lons[0, 0],
                    thinned_lons[0, -1],
                    thinned_lons[-1, 0],
                    thinned_lons[-1, -1])
        ref_lats = (thinned_lats[0, 0],
                    thinned_lats[0, -1],
                    thinned_lats[-1, 0],
                    thinned_lats[-1, -1])
        from pyorbital.geoloc_avhrr import estimate_time_offset
        time_diff, _ = estimate_time_offset(gcps, ref_lons, ref_lats,
            calibrated_ds["times"][0].values,
            calibrated_ds.attrs["tle"],
            calibrated_ds.attrs["max_scan_angle"])
        time_diff = np.timedelta64(int(time_diff * 1e9), "ns")
        lons, lats = self._compute_lonlats(time_offset=time_diff)
        self._times_as_np_datetime64 += time_diff

        calibrated_ds["longitude"].data = lons
        calibrated_ds["latitude"].data = lats
        calibrated_ds["times"].data = self._times_as_np_datetime64

    @abstractmethod
    def get_telemetry(self):  # pragma: no cover
        """KLM/POD specific readout of telemetry."""
        raise NotImplementedError

    def lonlat_interpolator(self, lons, lats):
        """Interpolate from lat-lon tie-points to pixel locations

        Args:
            lons: Longitude tie-points
            lats: Latitude tie-points

        Returns:
            pixel_longitudes, pixel_latitudes
        """
        cols_subset = self.lonlat_sample_points
        cols_full = np.arange(self.scan_width)
        rows = np.arange(len(lats))

        along_track_order = 1
        cross_track_order = 3

        satint = gtp.SatelliteInterpolator((lons, lats),
                                           (rows, cols_subset),
                                           (rows, cols_full),
                                           along_track_order,
                                           cross_track_order)

        return satint.interpolate()

    def get_lonlat(self):
        """Compute lat/lon coordinates.

        TODO: Switch to faster interpolator?
        """
        if self.lons is None or self.lats is None:
            return self._compute_lonlats()

        return self.lons, self.lats

    def _compute_lonlats(self, time_offset=None):
        if not self.compute_lonlats_from_tles:
            self.lons, self.lats = self._get_lonlat_from_file()
            # Adjust clock drift
            if self.adjust_clock_drift and not self.clock_drift_correction_applied:
                self._adjust_clock_drift()
                self.clock_drift_correction_applied = True
        else:
            self.get_times()
            if self.adjust_clock_drift and not self.clock_drift_correction_applied:
                try:
                    offsets = self.compute_clock_offsets()
                    self._times_as_np_datetime64 -= (offsets * 1000).astype("timedelta64[ms]")
                    self.clock_drift_correction_applied = True
                    LOG.debug("Applied clock drift correction")
                except AttributeError:
                    LOG.debug("No clock drift correction applied")
            if time_offset:
                new_times = self._times_as_np_datetime64 + time_offset
                self.lons, self.lats = self._compute_lonlat_from_tles(new_times.astype("datetime64[ms]"))
            else:
                self.lons, self.lats = self._compute_lonlat_from_tles(self._times_as_np_datetime64)
        self.update_meta_data()


        # Interpolate from every eighth pixel to all pixels.
        if self.interpolate_coords:
            self.lons, self.lats = self.lonlat_interpolator(self.lons, self.lats)

        # Mask out corrupt scanlines
        self.lons[self.mask] = np.nan
        self.lats[self.mask] = np.nan

        # Mask values outside the valid range
        self.lats[np.fabs(self.lats) > 90.0] = np.nan
        self.lons[np.fabs(self.lons) > 180.0] = np.nan

        return self.lons, self.lats

    @abstractmethod
    def _get_lonlat_from_file(self):  # pragma: no cover
        """KLM/POD specific readout of lat/lon coordinates."""
        raise NotImplementedError

    @property
    def mask(self):
        """Mask for corrupt scanlines."""
        if self._mask is None:
            self._mask = self._get_corrupt_mask()
        return self._mask

    @property
    @abstractmethod
    def QFlag(self):  # pragma: no cover
        """KLM/POD specific quality indicators."""
        raise NotImplementedError

    @property
    @abstractmethod
    def _quality_indicators_key(self):  # pragma: no cover
        raise NotImplementedError

    def _get_corrupt_mask(self, flags=None):
        """Readout of corrupt scanline mask.

        Args:
            flags (QFlag.flag): An "ORed" bitmask that defines corrupt values.
                                Defauts to (QFlag.FATAL_FLAG | QFlag.CALIBRATION
                                | QFlag.NO_EARTH_LOCATION)

        Note:
            The Quality flags mapping (QFlag) is KLM/POD specific.
        """
        QFlag = self.QFlag
        if flags is None:
            flags = QFlag.FATAL_FLAG | QFlag.CALIBRATION | QFlag.NO_EARTH_LOCATION
        return (self.scans[self._quality_indicators_key] & int(flags)).astype(bool)

    def get_qual_flags(self):
        """Read quality flags."""
        number_of_scans = self.scans["telemetry"].shape[0]
        qual_flags = np.zeros((int(number_of_scans), 7))
        qual_flags[:, 0] = self.scans["scan_line_number"]
        qual_flags[:, 1] = self._get_corrupt_mask(flags=self.QFlag.FATAL_FLAG)
        qual_flags[:, 2] = self._get_corrupt_mask(flags=self.QFlag.CALIBRATION)
        qual_flags[:, 3] = self._get_corrupt_mask(flags=self.QFlag.NO_EARTH_LOCATION)
        qual_flags[:, 4] = self._get_corrupt_mask(flags=self.QFlag.CH_3_CONTAMINATION)
        qual_flags[:, 5] = self._get_corrupt_mask(flags=self.QFlag.CH_4_CONTAMINATION)
        qual_flags[:, 6] = self._get_corrupt_mask(flags=self.QFlag.CH_5_CONTAMINATION)
        return qual_flags

    @abstractmethod
    def postproc(self, ds):  # pragma: no cover
        """Apply KLM/POD specific postprocessing."""
        raise NotImplementedError

    @abstractmethod
    def _adjust_clock_drift(self):  # pragma: no cover
        """Adjust clock drift."""
        raise NotImplementedError

    @staticmethod
    def tle2datetime64(times):
        """Convert TLE timestamps to numpy.datetime64.

        Args:
           times (float): TLE timestamps as %y%j.1234, e.g. 18001.25
        """
        # Convert %y%j.12345 to %Y%j.12345 (valid for 1950-2049)
        times = np.where(times > 50000, times + 1900000, times + 2000000)

        # Convert float to datetime64
        doys = (times % 1000).astype("int") - 1
        years = (times // 1000).astype("int")
        msecs = np.rint(24 * 3600 * 1000 * (times % 1))
        times64 = (years - 1970).astype("datetime64[Y]").astype("datetime64[ms]")
        times64 += doys.astype("timedelta64[D]")
        times64 += msecs.astype("timedelta64[ms]")

        return times64

    def get_tle_file(self):
        """Find TLE file for the current satellite."""
        tle_dir, tle_name = self.tle_dir, self.tle_name
        if tle_dir is None:
            raise RuntimeError("TLE directory not specified!")
        if tle_name is None:
            raise RuntimeError("TLE name not specified!")
        values = {
            "satname": self.spacecraft_name,
        }
        tle_filename = os.path.join(tle_dir, tle_name % values)
        LOG.info("TLE filename = " + str(tle_filename))

        return tle_filename

    def read_tle_file(self, tle_filename):
        """Read TLE file."""
        with open(tle_filename, "r") as fp_:
            return fp_.readlines()

    def get_tle_lines(self):
        """Find closest two line elements (TLEs) for the current orbit.

        Raises:
            IndexError, if the closest TLE is more than :meth:`pygac.GACReader.tle_thresh` days apart

        """
        if self.tle_lines is not None:
            return self.tle_lines
        self.get_times()
        tle_data = self.read_tle_file(self.get_tle_file())
        sdate = self._times_as_np_datetime64[0]
        dates = self.tle2datetime64(np.array([float(line[18:32]) for line in tle_data[::2]]))

        # Find index "iindex" such that dates[iindex-1] < sdate <= dates[iindex]
        # Notes:
        #     1. If sdate < dates[0] then iindex = 0
        #     2. If sdate > dates[-1] then iindex = len(dates), beyond the right boundary!
        iindex = np.searchsorted(dates, sdate)

        if iindex in (0, len(dates)):
            if iindex == len(dates):
                # Reset index if beyond the right boundary (see note 2. above)
                iindex -= 1
        elif abs(sdate - dates[iindex - 1]) < abs(sdate - dates[iindex]):
            # Choose the closest of the two surrounding dates
            iindex -= 1

        # Make sure the TLE we found is within the threshold
        delta_days = abs(sdate - dates[iindex]) / np.timedelta64(1, "D")
        if delta_days > self.tle_thresh:
            raise NoTLEData(
                "Can't find tle data for %s within +/- %d days around %s"
                % (self.spacecraft_name, self.tle_thresh, sdate)
            )

        if delta_days > 3:
            LOG.warning("Found TLE data for %s that is %f days appart", sdate, delta_days)
        else:
            LOG.debug("Found TLE data for %s that is %f days appart", sdate, delta_days)

        # Select TLE data
        tle1 = tle_data[iindex * 2]
        tle2 = tle_data[iindex * 2 + 1]
        self.tle_lines = tle1, tle2
        return tle1, tle2

    def get_sat_angles(self):
        """Get satellite angles.

        Returns:
            Azimuth, elevation (degrees)
        """
        try:
            return self._get_sat_angles_with_tle()
        except NoTLEData:
            LOG.warning("No TLE data available. Falling back to approximate calculation of satellite angles.")
            return self._get_sat_angles_without_tle()

    def _get_sat_angles_with_tle(self):
        tle1, tle2 = self.get_tle_lines()
        orb = Orbital(self.spacecrafts_orbital[self.spacecraft_id], line1=tle1, line2=tle2)
        sat_azi, sat_elev = orb.get_observer_look(self._times_as_np_datetime64[:, np.newaxis], self.lons, self.lats, 0)
        return sat_azi, sat_elev

    def _get_sat_angles_without_tle(self):
        """Get satellite angles using lat/lon from data to approximate satellite postition instead of TLE."""
        from pyorbital.orbital import get_observer_look as get_observer_look_no_tle

        LOG.warning("Approximating satellite height to 850km (TIROS-N OSCAR)!")
        sat_alt = 850.0  # km  TIROS-N OSCAR
        mid_column = int(0.5 * self.lons.shape[1])
        sat_azi, sat_elev = get_observer_look_no_tle(
            self.lons[:, mid_column][:, np.newaxis],
            self.lats[:, mid_column][:, np.newaxis],  # approximate satellite position
            sat_alt,  # approximate satellite altitude
            self._times_as_np_datetime64[:, np.newaxis],
            self.lons,
            self.lats,
            0,
        )
        # Sometimes (pyorbital <= 1.6.1) the get_observer_look_not_tle returns nodata instead of 90.
        # Problem solved with https://github.com/pytroll/pyorbital/pull/77
        if Version(pyorbital.__version__) <= Version("1.6.1"):
            sat_elev[:, mid_column] = 90
        return sat_azi, sat_elev

    def get_angles(self):
        """Get azimuth and zenith angles.

        Azimuth angle definition is the same as in pyorbital, but with
        different units (degrees not radians for sun azimuth angles)
        and different ranges.

        Returns:
            sat_azi: satellite azimuth angle degree clockwise from north in
            range ]-180, 180]

            sat_zenith: satellite zenith angles in degrees in range [0,90]

            sun_azi: sun azimuth angle degree clockwise from north in range
            ]-180, 180]

            sun_zenith: sun zenith angles in degrees in range [0,90]

            rel_azi: absolute azimuth angle difference in degrees between sun
            and sensor in range [0, 180]

        """
        self.get_times()
        self.get_lonlat()
        times = self._times_as_np_datetime64
        sat_azi, sat_elev = self.get_sat_angles()

        sat_zenith = 90 - sat_elev
        sun_zenith = astronomy.sun_zenith_angle(times[:, np.newaxis], self.lons, self.lats)

        alt, sun_azi = astronomy.get_alt_az(times[:, np.newaxis], self.lons, self.lats)
        del alt
        sun_azi = np.rad2deg(sun_azi)
        rel_azi = get_absolute_azimuth_angle_diff(sun_azi, sat_azi)

        # Scale angles range to half open interval ]-180, 180]
        sat_azi = centered_modulus(sat_azi, 360.0)
        sun_azi = centered_modulus(sun_azi, 360.0)

        # Mask corrupt scanlines
        for arr in (sat_azi, sat_zenith, sun_azi, sun_zenith, rel_azi):
            arr[self.mask] = np.nan

        return sat_azi, sat_zenith, sun_azi, sun_zenith, rel_azi

    def correct_times_median(self, year, jday, msec):
        """Replace invalid timestamps with statistical estimates (using median).

        Assumes that the majority of timestamps is ok.

        Args:
            year: Year
            jday: Day of the year
            msec: Milliseconds since 00:00

        Returns:
            Corrected year
            Corrected day of the year
            Corrected milliseconds

        """
        # Estimate ideal timestamps based on the scanline number. Still without
        # offset, e.g. the first scanline has timestamp 1970-01-01 00:00
        msec_lineno = self.lineno2msec(self.scans["scan_line_number"])

        jday = np.where(np.logical_or(jday < 1, jday > 366), np.median(jday), jday)
        if_wrong_jday = np.ediff1d(jday, to_begin=jday.dtype.type(0))
        jday = np.where(if_wrong_jday < 0, max(jday), jday)

        if_wrong_msec = np.where(msec < 1)
        if_wrong_msec = if_wrong_msec[0]
        if len(if_wrong_msec) > 0:
            if if_wrong_msec[0] != 0:
                msec = msec[0] + msec_lineno
            else:
                msec0 = np.median(msec - msec_lineno)
                msec = msec0 + msec_lineno

        if_wrong_msec = np.ediff1d(msec, to_begin=msec.dtype.type(0))
        msec = np.where(
            np.logical_and(np.logical_or(if_wrong_msec < -1000, if_wrong_msec > 1000), if_wrong_jday != 1),
            msec[0] + msec_lineno,
            msec,
        )

        # checking if year value is out of valid range
        if_wrong_year = np.where(np.logical_or(year < 1978, year > datetime.datetime.now().year))
        if_wrong_year = if_wrong_year[0]
        if len(if_wrong_year) > 0:
            # if the first scanline has valid time stamp
            if if_wrong_year[0] != 0:
                year = year[0]
                jday = jday[0]
                msec = msec[0] + msec_lineno
            # Otherwise use median time stamp
            else:
                year = np.median(year)
                jday = np.median(jday)
                msec0 = np.median(msec - msec_lineno)
                msec = msec0 + msec_lineno

        return year.astype(int), jday.astype(int), msec

    def correct_scan_line_numbers(self):
        """Remove scanlines with corrupted scanline numbers.

        This includes:
            - Scanline numbers outside the valid range
            - Scanline numbers deviating more than a certain threshold from the
              ideal case (1,2,3,...N)

        Example files having corrupt scanline numbers:
            - NSS.GHRR.NJ.D96144.S2000.E2148.B0720102.GC
            - NSS.GHRR.NJ.D96064.S0043.E0236.B0606162.WI
            - NSS.GHRR.NJ.D99286.S1818.E2001.B2466869.WI

        Returns:
            Intermediate and final results (for plotting purpose)

        """
        along_track = np.arange(1, len(self.scans["scan_line_number"]) + 1)
        results = {"along_track": along_track, "n_orig": self.scans["scan_line_number"].copy()}

        # Remove scanlines whose scanline number is outside the valid range
        within_range = np.logical_and(
            self.scans["scan_line_number"] < self.max_scanlines, self.scans["scan_line_number"] >= 0
        )
        self.scans = self.scans[within_range]

        # Remove scanlines deviating more than a certain threshold from the
        # ideal case (1,2,3,...N).
        ideal = np.arange(1, len(self.scans["scan_line_number"]) + 1)

        # ... Estimate possible offset (in case some scanlines are missing in
        # the beginning of the scan)
        offsets = self.scans["scan_line_number"] - ideal
        med_offset = np.median(offsets)

        # ... Compute difference to ideal case (1,2,3,...N) + offset
        diffs = np.abs(self.scans["scan_line_number"] - (ideal + med_offset))

        # ... Remove those scanlines whose difference is larger than a certain
        # threshold. For the threshold computation we only regard nonzero
        # differences.
        nz_diffs = diffs[diffs > 0]
        if len(nz_diffs) < 50:
            # Not enough differences for reliable statistics. Use fixed
            # threshold.
            thresh = 500
        else:
            mean_nz_diffs = np.mean(nz_diffs)
            std_nz_diffs = np.std(nz_diffs)
            med_nz_diffs = np.median(nz_diffs)
            mad_nz_diffs = np.median(np.abs(nz_diffs - med_nz_diffs))
            if mean_nz_diffs / float(med_nz_diffs) < 3:
                # Relatively small variation, keep (almost) everything
                thresh = mean_nz_diffs + 3 * std_nz_diffs
            else:
                # Large variation, filter more aggressively. Use median and
                # median absolute deviation (MAD) as they are less sensitive to
                # outliers. However, allow differences < 500 scanlines as they
                # occur quite often.
                thresh = max(500, med_nz_diffs + 3 * mad_nz_diffs)
        self.scans = self.scans[diffs <= thresh]

        LOG.debug("Removed %s scanline(s) with corrupt scanline numbers", str(len(along_track) - len(self.scans)))

        results.update(
            {
                "n_corr": self.scans["scan_line_number"],
                "within_range": within_range,
                "diffs": diffs,
                "thresh": thresh,
                "nz_diffs": nz_diffs,
            }
        )
        return results

    def correct_times_thresh(
        self, max_diff_from_t0_head=6 * 60 * 1000, min_frac_near_t0_head=0.01, max_diff_from_ideal_t=10 * 1000
    ):
        """Correct corrupted timestamps using a threshold approach.

        The threshold approach is based on the scanline number and the header
        timestamp. It also works if the majority of scanlines has corrupted
        timestamps.

        The header timestamp is used as a guideline to estimate the offset
        between timestamps computed from the scanline number and the actual
        scanline timestamps in the data. If header timestamp and scanline
        timestamps do not match, no correction is applied.

        Once the offset has been estimated, one can calculate the ideal
        timestamps based on the scanline number. Timestamps deviating more than
        a certain threshold from the ideal timestamps are replaced by
        the ideal timestamps.

        Example files having corrupt timestamps:
            - NSS.GHRR.NA.D81193.S2329.E0116.B1061214.WI
            - NSS.GHRR.NL.D01035.S2342.E0135.B0192627.WI

        Args:
            max_diff_from_t0_head (int): Threshold for offset estimation: A
                scanline timestamp matches the header timestamp t0_head if it is
                within the interval

                    [t0_head - max_diff_from_t0_head,
                    t0_head + max_diff_from_t0_head]

                around the header timestamp.
            min_frac_near_t0_head (float): Specifies the minimum fraction of
                scanline timestamps matching the header timestamp required for
                applying the correction.
            max_diff_from_ideal_t (float): Threshold for timestamp correction:
                If a scanline timestamp deviates more than max_diff_from_ideal_t
                from the ideal timestamp, it is regarded as corrupt and will be
                replaced with the ideal timestamp.

        Returns:
            Intermediate and final results (for plotting purpose)

        """
        results = {}
        dt64_msec = ">M8[ms]"

        # Check whether scanline number increases monotonically
        nums = self.scans["scan_line_number"]
        results.update({"t": self._times_as_np_datetime64.copy(), "n": nums})
        if np.any(np.diff(nums) < 0):
            LOG.error("Cannot perform timestamp correction. Scanline number does not increase monotonically.")
            results["fail_reason"] = "Scanline number jumps backwards"
            return results

        # Convert time to milliseconds since 1970-01-01
        t = self._times_as_np_datetime64.astype("i8")
        try:
            t0_head = np.array([self.get_header_timestamp().isoformat()], dtype="datetime64[ms]").astype("i8")[0]
        except ValueError as err:
            LOG.error("Cannot perform timestamp correction: %s", err)
            return

        # Compute ideal timestamps based on the scanline number. Still
        # without offset, i.e. scanline 0 has timestamp 1970-01-01 00:00
        tn = self.lineno2msec(nums)

        # Try to determine the timestamp t0 of the first scanline. Since none
        # of the actual timestamps is trustworthy, use the header timestamp
        # as a guideline. However, the header timestamp may also be corrupted,
        # so we only apply corrections if there is a minimum fraction of
        # scanlines whose timestamps match the header timestamp.
        #
        # 1) Compute offsets between actual timestamps and idealized timestamps
        offsets = t - tn

        # 2) If the offsets of a certain minimum fraction of scanlines are
        #    within a certain interval around the header timestamp, estimate
        #    t0 by calculating the median offset among these timestamps. If not,
        #    we do not have reliable information and cannot proceed.
        near_t0_head = np.where(np.fabs(offsets - t0_head) <= max_diff_from_t0_head)[0]
        results.update({"offsets": offsets, "t0_head": t0_head, "max_diff_from_t0_head": max_diff_from_t0_head})
        if near_t0_head.size / float(nums.size) >= min_frac_near_t0_head:
            t0 = np.median(offsets[near_t0_head])
        else:
            results["fail_reason"] = "Timestamp mismatch"
            raise TimestampMismatch("Timestamp mismatch. Cannot perform timestamp correction.")

        # Add estimated offset to the ideal timestamps
        tn += t0

        # Replace timestamps deviating more than a certain threshold from the
        # ideal timestamp with the ideal timestamp.
        corrupt_lines = np.where(np.fabs(t - tn) > max_diff_from_ideal_t)
        self._times_as_np_datetime64[corrupt_lines] = tn[corrupt_lines].astype(dt64_msec)
        LOG.debug("Corrected %s timestamp(s)", str(len(corrupt_lines[0])))

        return self._times_as_np_datetime64

    @property
    @abstractmethod
    def tsm_affected_intervals(self):  # pragma: no cover
        """Specify time intervals being affected by the scan motor problem.

        Returns:
            dict: Affected time intervals. A dictionary containing a list of
                (start, end) tuples for each affected platform. Both start and
                end must be datetime.datetime objects.

        """
        raise NotImplementedError

    def is_tsm_affected(self):
        """Determine whether this orbit is affected by the scan motor problem.

        Returns:
            bool: True if the orbit is affected, False otherwise.

        """
        self.get_times()
        ts, te = self.to_datetime(self._times_as_np_datetime64[[0, -1]])
        try:
            for interval in self.tsm_affected_intervals[self.spacecraft_id]:
                if ts >= interval[0] and te <= interval[1]:
                    # Found a matching interval
                    return True

            # No matching interval, orbit is not affected
            return False
        except KeyError:
            # Platform is not affected at all
            return False

    def get_midnight_scanline(self):
        """Find the scanline where the UTC date increases by one day.

        Returns:
            int: The midnight scanline if it exists and is unique.
                 None, else.

        """
        self.get_times()
        d0 = np.datetime64(datetime.date(1970, 1, 1), "D")
        days = (self._times_as_np_datetime64.astype("datetime64[D]") - d0).astype(int)
        incr = np.where(np.diff(days) == 1)[0]
        if len(incr) != 1:
            if len(incr) > 1:
                LOG.warning("Unable to determine midnight scanline: UTC date increases more than once. ")
            return None
        else:
            return incr[0]

    def get_miss_lines(self):
        """Find missing scanlines.

        I.e. scanlines which were dropped for some reason or were never recorded.

        Returns:
            Indices of missing scanlines

        """
        # Compare scanline number against the ideal case (1, 2, 3, ...) and
        # find the missing line numbers.
        ideal = set(range(1, self.scans["scan_line_number"][-1] + 1))
        missing = sorted(ideal.difference(set(self.scans["scan_line_number"])))
        return np.array(missing, dtype=int)

    def mask_tsm_pixels(self, ds):
        """Mask pixels affected by the scan motor issue."""
        idx = self.get_tsm_pixels(ds["channels"].values)
        # This is because fancy/pixel indexing doesn't seem to work with xarray's `where` or `loc`
        ds["channels"].data[idx] = np.nan

    @abstractmethod
    def get_tsm_pixels(self, channels):  # pragma: no cover
        """Determine pixels affected by the scan motor issue.

        Channel selection is POD/KLM specific.
        """
        raise NotImplementedError

    def get_attitude_coeffs(self):
        """Return the roll, pitch, yaw values."""
        if self._rpy is None:
            if "constant_yaw_attitude_error" in self.head.dtype.fields:
                rpy = np.deg2rad(
                    [
                        self.head["constant_roll_attitude_error"] / 1e3,
                        self.head["constant_pitch_attitude_error"] / 1e3,
                        self.head["constant_yaw_attitude_error"] / 1e3,
                    ]
                )
            else:
                try:
                    # This needs to be checked thoroughly first
                    # rpy_spacecraft = rpy_coeffs[self.spacecraft_name]
                    # rpy = np.array([rpy_spacecraft['roll'],
                    #                 rpy_spacecraft['pitch'],
                    #                 rpy_spacecraft['yaw']])
                    # LOG.debug("Using static attitude correction")
                    raise KeyError
                except KeyError:
                    LOG.debug("Not applying attitude correction")
                    rpy = np.zeros(3)
            LOG.info("Using rpy: %s", str(rpy))
            self._rpy = rpy
        return self._rpy

    def _compute_lonlat_from_tles(self, utcs):
        """Compute lon lat values using pyorbital."""
        tic = datetime.datetime.now()
        sgeom = self.geoloc_definition(utcs.astype(datetime.datetime),
                                       self.lonlat_sample_points)
        t0 = utcs[0].astype(datetime.datetime)
        s_times = sgeom.times(t0)
        tle1, tle2 = self.get_tle_lines()

        rpy = self.get_attitude_coeffs()
        LOG.debug(f"Computing lon/lats with attitude {rpy}")
        pixels_pos = compute_pixels((tle1, tle2), sgeom, s_times, rpy)
        pos_time = get_lonlatalt(pixels_pos, s_times)

        lons, lats = pos_time[:2]

        pixels_per_line = len(self.lonlat_sample_points)
        lons = lons.reshape(-1, pixels_per_line)
        lats = lats.reshape(-1, pixels_per_line)
        # todo: adjust time using build in lon lats
        toc = datetime.datetime.now()
        LOG.warning("Computation of geolocation: %s", str(toc - tic))

        return lons, lats


def inherit_doc(cls):
    """Make a class method inherit its docstring from the parent class.

    Copied from http://stackoverflow.com/a/8101598/5703449 .
    """
    for name, func in vars(cls).items():
        if isinstance(func, types.FunctionType) and not func.__doc__:
            for parent in cls.__bases__:
                parfunc = getattr(parent, name, None)
                if parfunc and getattr(parfunc, "__doc__", None):
                    func.__doc__ = parfunc.__doc__
                    break
    return cls<|MERGE_RESOLUTION|>--- conflicted
+++ resolved
@@ -638,7 +638,6 @@
         prt, ict, space, total_ict, total_space \
             = self._get_telemetry_dataarrays(line_numbers, ir_channel_names)
 
-<<<<<<< HEAD
         #
         # Added vis_space and total_vis_space to outputs
         # N.Yaghnam, NPL
@@ -655,15 +654,13 @@
                                  dims=["scan_line_index", "columns"],
                                    coords=dict(scan_line_index=line_numbers,columns=columns))
         
-=======
->>>>>>> 91009ea8
+
         if self.interpolate_coords:
             channels = channels.assign_coords(
                 longitude=(("scan_line_index", "columns"), longitudes.reindex_like(channels).data),
                 latitude=(("scan_line_index", "columns"), latitudes.reindex_like(channels).data),
             )
 
-<<<<<<< HEAD
         #
         # Added space_views and noise entries
         #
@@ -678,19 +675,7 @@
                              longitude=longitudes, latitude=latitudes,
                              sun_zen=sun_zen),
                              attrs=head)
-=======
-        ds = xr.Dataset(
-            dict(
-                channels=channels,
-                prt_counts=prt,
-                ict_counts=ict,
-                space_counts=space,
-                longitude=longitudes,
-                latitude=latitudes,
-            ),
-            attrs=head,
-        )
->>>>>>> 91009ea8
+
 
         ds.attrs["spacecraft_name"] = self.spacecraft_name
         ds.attrs["max_scan_angle"] = 55.25 if self.spacecraft_name == "noaa16" else 55.37
@@ -733,7 +718,6 @@
         prt, ict, space, total_space, total_ict = self.get_telemetry()
 
         prt = xr.DataArray(prt, dims=["scan_line_index"], coords=dict(scan_line_index=line_numbers))
-<<<<<<< HEAD
         ict = xr.DataArray(ict, dims=["scan_line_index", "ir_channel_name"],
                            coords=dict(ir_channel_name=ir_channel_names, scan_line_index=line_numbers))
         space = xr.DataArray(space, dims=["scan_line_index", "ir_channel_name"],
@@ -749,7 +733,7 @@
                                    dims=["scan_line_index", "pixel_index", "ir_channel_name"],
                                    coords=dict(ir_channel_name=ir_channel_names, scan_line_index=line_numbers,pixel_index=pixel_index))
         
-        return prt,ict,space,total_ict,total_space
+        return prt, ict, space, total_ict, total_space
 
     def _get_vis_telemetry_dataarrays(self, line_numbers, vis_channel_names):
         """Get data from lower telemetry for the visible channels. Added by N.Yaghnam, NPL"""
@@ -763,21 +747,7 @@
                                    coords=dict(vis_channel_name=vis_channel_names, scan_line_index=line_numbers,
                                                pixel_index=pixel_index))
 
-        return vis_space,total_vis_space
-=======
-        ict = xr.DataArray(
-            ict,
-            dims=["scan_line_index", "ir_channel_name"],
-            coords=dict(ir_channel_name=ir_channel_names, scan_line_index=line_numbers),
-        )
-        space = xr.DataArray(
-            space,
-            dims=["scan_line_index", "ir_channel_name"],
-            coords=dict(ir_channel_name=ir_channel_names, scan_line_index=line_numbers),
-        )
-
-        return prt, ict, space
->>>>>>> 91009ea8
+        return vis_space, total_vis_space
 
     def get_calibrated_channels(self):
         """Calibrate and return the channels."""
