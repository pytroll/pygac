--- conflicted
+++ resolved
@@ -41,8 +41,8 @@
 from georeferencer.georeferencer import offset_calibrated_channels
 from packaging.version import Version
 from pyorbital import astronomy
+from pyorbital.geoloc import compute_pixels, get_lonlatalt
 from pyorbital.orbital import Orbital
-from pyorbital.geoloc import compute_pixels, get_lonlatalt
 
 from pygac import gac_io
 from pygac.utils import calculate_sun_earth_distance_correction, centered_modulus, get_absolute_azimuth_angle_diff
@@ -107,7 +107,6 @@
     """Reader for GAC and LAC format, POD and KLM platforms."""
 
     # data set header format, see _validate_header for more details
-<<<<<<< HEAD
     data_set_pattern = re.compile(r"\w{3}\.\w{4}\.\w{2}.D\d{5}\.S\d{4}\.E\d{4}\.B\d{7}\.\w{2}")
 
     def __init__(
@@ -123,18 +122,9 @@
         header_date="auto",
         calibration_method="noaa",
         calibration_parameters=None,
+        correct_scanlines=True,
         reference_image=None,
     ):
-=======
-    data_set_pattern = re.compile(
-        r"\w{3}\.\w{4}\.\w{2}.D\d{5}\.S\d{4}\.E\d{4}\.B\d{7}\.\w{2}")
-
-    def __init__(self, interpolate_coords=True, adjust_clock_drift=True,
-                 tle_dir=None, tle_name=None, tle_thresh=7, creation_site=None,
-                 custom_calibration=None, calibration_file=None, header_date="auto",
-                 calibration_method="noaa", calibration_parameters=None,
-                 correct_scanlines=True):
->>>>>>> f8ba9e24
         """Init the reader.
 
         Args:
@@ -715,6 +705,7 @@
         mask = xr.DataArray(self.mask == False, dims=["scan_line_index"])  # noqa
         calibrated_ds = calibrated_ds.where(mask)
 
+
         # Apply KLM/POD specific postprocessing
         self.postproc(calibrated_ds)
 
